--- conflicted
+++ resolved
@@ -14,15 +14,9 @@
     val zioVersion = "2.0.0-RC1"
     val zioCatsInteropVersion = "3.3.0-RC1"
     val zioReactiveStreamsInteropVersion = "2.0.0-RC1"
-<<<<<<< HEAD
-    val zioConfigVersion = "2.0.0-M1"
-    val zioPreludeVersion = "1.0.0-RC8+50-9f687f11-SNAPSHOT"
-    val catsEffectVersion = "3.3.1"
-=======
-    val zioConfigVersion = "1.0.10+11-5e644c33-SNAPSHOT"
+    val zioConfigVersion = "3.0.0-RC1"
     val zioPreludeVersion = "1.0.0-RC9"
     val catsEffectVersion = "3.3.4"
->>>>>>> 216556ff
 
     val awsVersion = "2.17.104"
     val awsSubVersion = awsVersion.drop(awsVersion.indexOf('.') + 1)
