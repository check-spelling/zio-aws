--- conflicted
+++ resolved
@@ -11,19 +11,11 @@
 object Common extends AutoPlugin {
 
   object autoImport {
-<<<<<<< HEAD
-    val zioVersion = "1.0.5"
-    val zioCatsInteropVersion = "2.3.1.0"
-    val zioReactiveStreamsInteropVersion = "1.3.2"
-    val zioConfigVersion = "1.0.4"
-    val catsEffectVersion = "2.4.1"
-=======
     val zioVersion = "1.0.7"
     val zioCatsInteropVersion = "2.4.1.0"
     val zioReactiveStreamsInteropVersion = "1.3.3"
     val zioConfigVersion = "1.0.4"
     val catsEffectVersion = "2.5.0"
->>>>>>> 2da01086
 
     val awsVersion = "2.16.46"
     val awsSubVersion = awsVersion.drop(awsVersion.indexOf('.') + 1)
