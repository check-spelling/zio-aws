--- conflicted
+++ resolved
@@ -20,7 +20,6 @@
 
       "dev.zio" %% "zio-test" % zioVersion % "test",
       "dev.zio" %% "zio-test-sbt" % zioVersion % "test",
-      "dev.zio" %% "zio-test-intellij" % zioVersion % "test",
       "dev.zio" %% "zio-config-typesafe" % zioConfigVersion % "test",
     ),
     testFrameworks += new TestFramework("zio.test.sbt.ZTestFramework")
@@ -72,7 +71,6 @@
     LocalProject("zio-aws-ec2")
   )
 
-<<<<<<< HEAD
 lazy val example2 = Project("example2", file("examples") / "example2")
   .settings(
     resolvers += Resolver.jcenterRepo,
@@ -86,8 +84,7 @@
     netty,
     LocalProject("zio-aws-dynamodb"),
   )
-=======
->>>>>>> 07627d09
+
 
 lazy val integtests = Project("integtests", file("integtests"))
   .settings(
