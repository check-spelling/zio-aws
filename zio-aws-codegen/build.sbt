--- conflicted
+++ resolved
@@ -1,10 +1,5 @@
-<<<<<<< HEAD
-val zioVersion = "1.0.6"
+val zioVersion = "1.0.7"
 val awsVersion = "2.16.47"
-=======
-val zioVersion = "1.0.7"
-val awsVersion = "2.16.46"
->>>>>>> 2da01086
 
 sbtPlugin := true
 organization := "io.github.vigoo"
