<<<<<<< HEAD
val zioVersion = "1.0.10"
val awsVersion = "2.17.5"
=======
val zioVersion = "1.0.9"
val awsVersion = "2.17.8"
>>>>>>> 0bcbc704

sbtPlugin := true
organization := "io.github.vigoo"
scalacOptions := Seq("-Ypartial-unification", "-deprecation")
libraryDependencies ++= Seq(
  "dev.zio" %% "zio" % zioVersion,
  "dev.zio" %% "zio-nio" % "1.0.0-RC9",
  "io.circe" %% "circe-yaml" % "0.13.1",
  "software.amazon.awssdk" % "codegen" % awsVersion,
  "software.amazon.awssdk" % "aws-sdk-java" % awsVersion,
  "org.scalameta" %% "scalameta" % "4.4.21",
  "com.lihaoyi" %% "os-lib" % "0.7.1"
)<|MERGE_RESOLUTION|>--- conflicted
+++ resolved
@@ -1,10 +1,5 @@
-<<<<<<< HEAD
 val zioVersion = "1.0.10"
-val awsVersion = "2.17.5"
-=======
-val zioVersion = "1.0.9"
 val awsVersion = "2.17.8"
->>>>>>> 0bcbc704
 
 sbtPlugin := true
 organization := "io.github.vigoo"
