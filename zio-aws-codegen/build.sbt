--- conflicted
+++ resolved
@@ -1,10 +1,5 @@
-<<<<<<< HEAD
 val zioVersion = "2.0.2"
-val awsVersion = "2.17.265"
-=======
-val zioVersion = "2.0.0"
 val awsVersion = "2.17.267"
->>>>>>> f606d8c9
 
 sbtPlugin := true
 scalaVersion := "2.12.16"
