<<<<<<< HEAD
val zioVersion = "1.0.8"
val awsVersion = "2.16.62"
=======
val zioVersion = "1.0.7"
val awsVersion = "2.16.66"
>>>>>>> f6535bac

sbtPlugin := true
organization := "io.github.vigoo"
scalacOptions := Seq("-Ypartial-unification", "-deprecation")
libraryDependencies ++= Seq(
  "dev.zio" %% "zio" % zioVersion,
  "dev.zio" %% "zio-nio" % "1.0.0-RC9",
  "io.circe" %% "circe-yaml" % "0.13.1",
  "software.amazon.awssdk" % "codegen" % awsVersion,
  "software.amazon.awssdk" % "aws-sdk-java" % awsVersion,
  "org.scalameta" %% "scalameta" % "4.3.21",
  "com.lihaoyi" %% "os-lib" % "0.7.1"
)<|MERGE_RESOLUTION|>--- conflicted
+++ resolved
@@ -1,10 +1,5 @@
-<<<<<<< HEAD
-val zioVersion = "1.0.8"
-val awsVersion = "2.16.62"
-=======
 val zioVersion = "1.0.7"
 val awsVersion = "2.16.66"
->>>>>>> f6535bac
 
 sbtPlugin := true
 organization := "io.github.vigoo"
