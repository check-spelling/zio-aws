name: CI
'on':
  pull_request:
    branches-ignore:
    - gh-pages
  push:
    branches-ignore:
    - gh-pages
jobs:
  tag:
    name: Tag build
    runs-on: ubuntu-latest
    steps:
    - name: Checkout current branch
      uses: actions/checkout@v2
      with:
        fetch-depth: 0
    - name: Setup Java and Scala
      uses: olafurpg/setup-scala@v10
      with:
        java-version: adopt@1.8
    - name: Cache SBT
      uses: actions/cache@v2
      with:
        path: ~/.ivy2/cache

          ~/.sbt

          ~/.coursier/cache/v1

          ~/.cache/coursier/v1
        key: ubuntu-latest-sbt-2.13.7-${{ hashFiles('**/*.sbt') }}-${{ hashFiles('**/build.properties')
          }}
    - name: Setup GIT user
      uses: fregante/setup-git-user@v1
    - name: Turnstyle
      uses: softprops/turnstyle@v1
      if: ${{ github.ref == 'refs/heads/master' }}
      env:
        GITHUB_TOKEN: ${{ secrets.ADMIN_GITHUB_TOKEN }}
    - name: Tag release
      if: ${{ github.ref == 'refs/heads/master' }}
      run: sbt -J-XX:+UseG1GC -J-Xmx6g -J-Xms6g -J-Xss16m tagAwsVersion ciReleaseTagNextVersion
  build-core:
    name: Build and test core
    runs-on: ${{ matrix.os }}
    strategy:
      matrix:
        os:
        - ubuntu-latest
        scala:
        - 2.12.15
<<<<<<< HEAD
        - 2.13.6
=======
        - 2.13.7
>>>>>>> c1f2222d
        - 3.1.0
        java:
        - adopt@1.8
    needs:
    - tag
    steps:
    - name: Checkout current branch
      uses: actions/checkout@v2
      with:
        fetch-depth: 0
    - name: Setup Java and Scala
      uses: olafurpg/setup-scala@v10
      with:
        java-version: ${{ matrix.java }}
    - name: Setup GPG
      uses: olafurpg/setup-gpg@v3
      if: ${{ github.ref == 'refs/heads/master' }}
    - name: Load PGP secret
      if: ${{ github.ref == 'refs/heads/master' }}
      run: .github/import-key.sh
      env:
        PGP_SECRET: ${{ secrets.PGP_SECRET }}
    - name: Cache SBT
      uses: actions/cache@v2
      with:
        path: ~/.ivy2/cache

          ~/.sbt

          ~/.coursier/cache/v1

          ~/.cache/coursier/v1
        key: ${{ matrix.os }}-sbt-${{ matrix.scala }}-${{ hashFiles('**/*.sbt') }}-${{
          hashFiles('**/build.properties') }}
    - name: Build and test core
      if: ${{ matrix.scala != '3.1.0' }}
      run: sbt -J-XX:+UseG1GC -J-Xmx6g -J-Xms6g -J-Xss16m ++${{ matrix.scala }} zio-aws-core/test
        zio-aws-akka-http/test zio-aws-http4s/test zio-aws-netty/test
    - name: Build and test core
      if: ${{ matrix.scala == '3.1.0' }}
      run: sbt -J-XX:+UseG1GC -J-Xmx6g -J-Xms6g -J-Xss16m ++${{ matrix.scala }} zio-aws-core/test
        zio-aws-netty/test
    - name: Publish core
      if: ${{ (github.ref == 'refs/heads/master') && (matrix.scala != '3.1.0') }}
      run: sbt -J-XX:+UseG1GC -J-Xmx6g -J-Xms6g -J-Xss16m ++${{ matrix.scala }} zio-aws-core/publishSigned
        zio-aws-akka-http/publishSigned zio-aws-http4s/publishSigned zio-aws-netty/publishSigned
      env:
        PGP_PASSPHRASE: ${{ secrets.PGP_PASSPHRASE }}
        PGP_SECRET: ${{ secrets.PGP_SECRET }}
    - name: Publish core
      if: ${{ (github.ref == 'refs/heads/master') && (matrix.scala == '3.1.0') }}
      run: sbt -J-XX:+UseG1GC -J-Xmx6g -J-Xms6g -J-Xss16m ++${{ matrix.scala }} zio-aws-core/publishSigned
        zio-aws-netty/publishSigned
      env:
        PGP_PASSPHRASE: ${{ secrets.PGP_PASSPHRASE }}
        PGP_SECRET: ${{ secrets.PGP_SECRET }}
    - name: Compress core targets
      if: ${{ matrix.scala != '3.1.0' }}
      run: tar cvf targets.tar target project/target zio-aws-codegen/target zio-aws-core/target
        zio-aws-akka-http/target zio-aws-http4s/target zio-aws-netty/target
    - name: Upload core targets
      uses: actions/upload-artifact@v2
      if: ${{ matrix.scala != '3.1.0' }}
      with:
        name: target-core-${{ matrix.os }}-${{ matrix.scala }}-${{ matrix.java }}
        path: targets.tar
    - name: Compress core targets
      if: ${{ matrix.scala == '3.1.0' }}
      run: tar cvf targets.tar target project/target zio-aws-codegen/target zio-aws-core/target
        zio-aws-netty/target
    - name: Upload core targets
      uses: actions/upload-artifact@v2
      if: ${{ matrix.scala == '3.1.0' }}
      with:
        name: target-core-${{ matrix.os }}-${{ matrix.scala }}-${{ matrix.java }}
        path: targets.tar
  build-clients-0:
    name: 'Build client libraries #0'
    runs-on: ${{ matrix.os }}
    strategy:
      matrix:
        os:
        - ubuntu-latest
        scala:
        - 2.12.15
<<<<<<< HEAD
        - 2.13.6
=======
        - 2.13.7
>>>>>>> c1f2222d
        - 3.1.0
        java:
        - adopt@1.8
    needs:
    - build-core
    steps:
    - name: Checkout current branch
      uses: actions/checkout@v2
      with:
        fetch-depth: 0
    - name: Setup Java and Scala
      uses: olafurpg/setup-scala@v10
      with:
        java-version: ${{ matrix.java }}
    - name: Setup GPG
      uses: olafurpg/setup-gpg@v3
      if: ${{ github.ref == 'refs/heads/master' }}
    - name: Load PGP secret
      if: ${{ github.ref == 'refs/heads/master' }}
      run: .github/import-key.sh
      env:
        PGP_SECRET: ${{ secrets.PGP_SECRET }}
    - name: Cache SBT
      uses: actions/cache@v2
      with:
        path: ~/.ivy2/cache

          ~/.sbt

          ~/.coursier/cache/v1

          ~/.cache/coursier/v1
        key: ${{ matrix.os }}-sbt-${{ matrix.scala }}-${{ hashFiles('**/*.sbt') }}-${{
          hashFiles('**/build.properties') }}
    - name: Download stored core targets
      uses: actions/download-artifact@v2
      with:
        name: target-core-${{ matrix.os }}-${{ matrix.scala }}-${{ matrix.java }}
    - name: Inflate core targets
      run: tar xvf targets.tar

        rm targets.tar
    - name: Build libraries
      if: ${{ github.ref != 'refs/heads/master' }}
      run: sbt -J-XX:+UseG1GC -J-Xmx6g -J-Xms6g -J-Xss16m ++${{ matrix.scala }} zio-aws-accessanalyzer/compile
        zio-aws-account/compile zio-aws-acm/compile zio-aws-acmpca/compile zio-aws-alexaforbusiness/compile
        zio-aws-amp/compile zio-aws-amplify/compile zio-aws-amplifybackend/compile
        zio-aws-amplifyuibuilder/compile zio-aws-apigateway/compile zio-aws-apigatewaymanagementapi/compile
        zio-aws-apigatewayv2/compile zio-aws-appconfig/compile zio-aws-appconfigdata/compile
        zio-aws-appflow/compile zio-aws-appintegrations/compile zio-aws-applicationautoscaling/compile
        zio-aws-applicationcostprofiler/compile zio-aws-applicationdiscovery/compile
        zio-aws-applicationinsights/compile zio-aws-appmesh/compile zio-aws-apprunner/compile
        zio-aws-appstream/compile zio-aws-appsync/compile zio-aws-athena/compile zio-aws-auditmanager/compile
        zio-aws-autoscaling/compile zio-aws-autoscalingplans/compile zio-aws-backup/compile
        zio-aws-backupgateway/compile
    - name: Build and publish libraries
      if: ${{ github.ref == 'refs/heads/master' }}
      run: sbt -J-XX:+UseG1GC -J-Xmx6g -J-Xms6g -J-Xss16m ++${{ matrix.scala }} zio-aws-accessanalyzer/publishSigned
        zio-aws-account/publishSigned zio-aws-acm/publishSigned zio-aws-acmpca/publishSigned
        zio-aws-alexaforbusiness/publishSigned zio-aws-amp/publishSigned zio-aws-amplify/publishSigned
<<<<<<< HEAD
        zio-aws-amplifybackend/publishSigned zio-aws-apigateway/publishSigned zio-aws-apigatewaymanagementapi/publishSigned
        zio-aws-apigatewayv2/publishSigned zio-aws-appconfig/publishSigned zio-aws-appflow/publishSigned
        zio-aws-appintegrations/publishSigned zio-aws-applicationautoscaling/publishSigned
=======
        zio-aws-amplifybackend/publishSigned zio-aws-amplifyuibuilder/publishSigned
        zio-aws-apigateway/publishSigned zio-aws-apigatewaymanagementapi/publishSigned
        zio-aws-apigatewayv2/publishSigned zio-aws-appconfig/publishSigned zio-aws-appconfigdata/publishSigned
        zio-aws-appflow/publishSigned zio-aws-appintegrations/publishSigned zio-aws-applicationautoscaling/publishSigned
>>>>>>> c1f2222d
        zio-aws-applicationcostprofiler/publishSigned zio-aws-applicationdiscovery/publishSigned
        zio-aws-applicationinsights/publishSigned zio-aws-appmesh/publishSigned zio-aws-apprunner/publishSigned
        zio-aws-appstream/publishSigned zio-aws-appsync/publishSigned zio-aws-athena/publishSigned
        zio-aws-auditmanager/publishSigned zio-aws-autoscaling/publishSigned zio-aws-autoscalingplans/publishSigned
        zio-aws-backup/publishSigned zio-aws-backupgateway/publishSigned
      env:
        PGP_PASSPHRASE: ${{ secrets.PGP_PASSPHRASE }}
        PGP_SECRET: ${{ secrets.PGP_SECRET }}
    - name: Compress clients-0 targets
      if: ${{ github.ref == 'refs/heads/master' }}
      run: tar cvf targets.tar target
    - name: Upload clients-0 targets
      uses: actions/upload-artifact@v2
      if: ${{ github.ref == 'refs/heads/master' }}
      with:
        name: target-clients-0-${{ matrix.os }}-${{ matrix.scala }}-${{ matrix.java
          }}
        path: targets.tar
  build-clients-1:
    name: 'Build client libraries #1'
    runs-on: ${{ matrix.os }}
    strategy:
      matrix:
        os:
        - ubuntu-latest
        scala:
        - 2.12.15
<<<<<<< HEAD
        - 2.13.6
=======
        - 2.13.7
>>>>>>> c1f2222d
        - 3.1.0
        java:
        - adopt@1.8
    needs:
    - build-core
    steps:
    - name: Checkout current branch
      uses: actions/checkout@v2
      with:
        fetch-depth: 0
    - name: Setup Java and Scala
      uses: olafurpg/setup-scala@v10
      with:
        java-version: ${{ matrix.java }}
    - name: Setup GPG
      uses: olafurpg/setup-gpg@v3
      if: ${{ github.ref == 'refs/heads/master' }}
    - name: Load PGP secret
      if: ${{ github.ref == 'refs/heads/master' }}
      run: .github/import-key.sh
      env:
        PGP_SECRET: ${{ secrets.PGP_SECRET }}
    - name: Cache SBT
      uses: actions/cache@v2
      with:
        path: ~/.ivy2/cache

          ~/.sbt

          ~/.coursier/cache/v1

          ~/.cache/coursier/v1
        key: ${{ matrix.os }}-sbt-${{ matrix.scala }}-${{ hashFiles('**/*.sbt') }}-${{
          hashFiles('**/build.properties') }}
    - name: Download stored core targets
      uses: actions/download-artifact@v2
      with:
        name: target-core-${{ matrix.os }}-${{ matrix.scala }}-${{ matrix.java }}
    - name: Inflate core targets
      run: tar xvf targets.tar

        rm targets.tar
    - name: Build libraries
      if: ${{ github.ref != 'refs/heads/master' }}
<<<<<<< HEAD
      run: sbt -J-XX:+UseG1GC -J-Xmx6g -J-Xms6g -J-Xss16m ++${{ matrix.scala }} zio-aws-budgets/compile
        zio-aws-chime/compile zio-aws-chimesdkidentity/compile zio-aws-chimesdkmessaging/compile
        zio-aws-cloud9/compile zio-aws-cloudcontrol/compile zio-aws-clouddirectory/compile
        zio-aws-cloudformation/compile zio-aws-cloudfront/compile zio-aws-cloudhsm/compile
        zio-aws-cloudhsmv2/compile zio-aws-cloudsearch/compile zio-aws-cloudsearchdomain/compile
        zio-aws-cloudtrail/compile zio-aws-cloudwatch/compile zio-aws-cloudwatchevents/compile
        zio-aws-cloudwatchlogs/compile zio-aws-codeartifact/compile zio-aws-codebuild/compile
        zio-aws-codecommit/compile zio-aws-codedeploy/compile zio-aws-codeguruprofiler/compile
        zio-aws-codegurureviewer/compile zio-aws-codepipeline/compile zio-aws-codestar/compile
        zio-aws-codestarconnections/compile zio-aws-codestarnotifications/compile
        zio-aws-cognitoidentity/compile zio-aws-cognitoidentityprovider/compile
    - name: Build and publish libraries
      if: ${{ github.ref == 'refs/heads/master' }}
      run: sbt -J-XX:+UseG1GC -J-Xmx6g -J-Xms6g -J-Xss16m ++${{ matrix.scala }} zio-aws-budgets/publishSigned
        zio-aws-chime/publishSigned zio-aws-chimesdkidentity/publishSigned zio-aws-chimesdkmessaging/publishSigned
        zio-aws-cloud9/publishSigned zio-aws-cloudcontrol/publishSigned zio-aws-clouddirectory/publishSigned
        zio-aws-cloudformation/publishSigned zio-aws-cloudfront/publishSigned zio-aws-cloudhsm/publishSigned
        zio-aws-cloudhsmv2/publishSigned zio-aws-cloudsearch/publishSigned zio-aws-cloudsearchdomain/publishSigned
=======
      run: sbt -J-XX:+UseG1GC -J-Xmx6g -J-Xms6g -J-Xss16m ++${{ matrix.scala }} zio-aws-batch/compile
        zio-aws-braket/compile zio-aws-budgets/compile zio-aws-chime/compile zio-aws-chimesdkidentity/compile
        zio-aws-chimesdkmeetings/compile zio-aws-chimesdkmessaging/compile zio-aws-cloud9/compile
        zio-aws-cloudcontrol/compile zio-aws-clouddirectory/compile zio-aws-cloudformation/compile
        zio-aws-cloudfront/compile zio-aws-cloudhsm/compile zio-aws-cloudhsmv2/compile
        zio-aws-cloudsearch/compile zio-aws-cloudsearchdomain/compile zio-aws-cloudtrail/compile
        zio-aws-cloudwatch/compile zio-aws-cloudwatchevents/compile zio-aws-cloudwatchlogs/compile
        zio-aws-codeartifact/compile zio-aws-codebuild/compile zio-aws-codecommit/compile
        zio-aws-codedeploy/compile zio-aws-codeguruprofiler/compile zio-aws-codegurureviewer/compile
        zio-aws-codepipeline/compile zio-aws-codestar/compile zio-aws-codestarconnections/compile
        zio-aws-codestarnotifications/compile
    - name: Build and publish libraries
      if: ${{ github.ref == 'refs/heads/master' }}
      run: sbt -J-XX:+UseG1GC -J-Xmx6g -J-Xms6g -J-Xss16m ++${{ matrix.scala }} zio-aws-batch/publishSigned
        zio-aws-braket/publishSigned zio-aws-budgets/publishSigned zio-aws-chime/publishSigned
        zio-aws-chimesdkidentity/publishSigned zio-aws-chimesdkmeetings/publishSigned
        zio-aws-chimesdkmessaging/publishSigned zio-aws-cloud9/publishSigned zio-aws-cloudcontrol/publishSigned
        zio-aws-clouddirectory/publishSigned zio-aws-cloudformation/publishSigned
        zio-aws-cloudfront/publishSigned zio-aws-cloudhsm/publishSigned zio-aws-cloudhsmv2/publishSigned
        zio-aws-cloudsearch/publishSigned zio-aws-cloudsearchdomain/publishSigned
>>>>>>> c1f2222d
        zio-aws-cloudtrail/publishSigned zio-aws-cloudwatch/publishSigned zio-aws-cloudwatchevents/publishSigned
        zio-aws-cloudwatchlogs/publishSigned zio-aws-codeartifact/publishSigned zio-aws-codebuild/publishSigned
        zio-aws-codecommit/publishSigned zio-aws-codedeploy/publishSigned zio-aws-codeguruprofiler/publishSigned
        zio-aws-codegurureviewer/publishSigned zio-aws-codepipeline/publishSigned
        zio-aws-codestar/publishSigned zio-aws-codestarconnections/publishSigned zio-aws-codestarnotifications/publishSigned
      env:
        PGP_PASSPHRASE: ${{ secrets.PGP_PASSPHRASE }}
        PGP_SECRET: ${{ secrets.PGP_SECRET }}
    - name: Compress clients-1 targets
      if: ${{ github.ref == 'refs/heads/master' }}
      run: tar cvf targets.tar target
    - name: Upload clients-1 targets
      uses: actions/upload-artifact@v2
      if: ${{ github.ref == 'refs/heads/master' }}
      with:
        name: target-clients-1-${{ matrix.os }}-${{ matrix.scala }}-${{ matrix.java
          }}
        path: targets.tar
  build-clients-2:
    name: 'Build client libraries #2'
    runs-on: ${{ matrix.os }}
    strategy:
      matrix:
        os:
        - ubuntu-latest
        scala:
        - 2.12.15
<<<<<<< HEAD
        - 2.13.6
=======
        - 2.13.7
>>>>>>> c1f2222d
        - 3.1.0
        java:
        - adopt@1.8
    needs:
    - build-core
    steps:
    - name: Checkout current branch
      uses: actions/checkout@v2
      with:
        fetch-depth: 0
    - name: Setup Java and Scala
      uses: olafurpg/setup-scala@v10
      with:
        java-version: ${{ matrix.java }}
    - name: Setup GPG
      uses: olafurpg/setup-gpg@v3
      if: ${{ github.ref == 'refs/heads/master' }}
    - name: Load PGP secret
      if: ${{ github.ref == 'refs/heads/master' }}
      run: .github/import-key.sh
      env:
        PGP_SECRET: ${{ secrets.PGP_SECRET }}
    - name: Cache SBT
      uses: actions/cache@v2
      with:
        path: ~/.ivy2/cache

          ~/.sbt

          ~/.coursier/cache/v1

          ~/.cache/coursier/v1
        key: ${{ matrix.os }}-sbt-${{ matrix.scala }}-${{ hashFiles('**/*.sbt') }}-${{
          hashFiles('**/build.properties') }}
    - name: Download stored core targets
      uses: actions/download-artifact@v2
      with:
        name: target-core-${{ matrix.os }}-${{ matrix.scala }}-${{ matrix.java }}
    - name: Inflate core targets
      run: tar xvf targets.tar

        rm targets.tar
    - name: Build libraries
      if: ${{ github.ref != 'refs/heads/master' }}
      run: sbt -J-XX:+UseG1GC -J-Xmx6g -J-Xms6g -J-Xss16m ++${{ matrix.scala }} zio-aws-cognitoidentity/compile
        zio-aws-cognitoidentityprovider/compile zio-aws-cognitosync/compile zio-aws-comprehend/compile
        zio-aws-comprehendmedical/compile zio-aws-computeoptimizer/compile zio-aws-config/compile
        zio-aws-connect/compile zio-aws-connectcontactlens/compile zio-aws-connectparticipant/compile
        zio-aws-costandusagereport/compile zio-aws-costexplorer/compile zio-aws-customerprofiles/compile
        zio-aws-databasemigration/compile zio-aws-databrew/compile zio-aws-dataexchange/compile
        zio-aws-datapipeline/compile zio-aws-datasync/compile zio-aws-dax/compile
        zio-aws-detective/compile zio-aws-devicefarm/compile zio-aws-devopsguru/compile
        zio-aws-directconnect/compile zio-aws-directory/compile zio-aws-dlm/compile
<<<<<<< HEAD
        zio-aws-docdb/compile zio-aws-dynamodb/compile zio-aws-dynamodbstreams/compile
        zio-aws-ebs/compile zio-aws-ec2instanceconnect/compile zio-aws-ecr/compile
=======
        zio-aws-docdb/compile zio-aws-drs/compile zio-aws-dynamodb/compile zio-aws-dynamodbstreams/compile
        zio-aws-ebs/compile
>>>>>>> c1f2222d
    - name: Build and publish libraries
      if: ${{ github.ref == 'refs/heads/master' }}
      run: sbt -J-XX:+UseG1GC -J-Xmx6g -J-Xms6g -J-Xss16m ++${{ matrix.scala }} zio-aws-cognitoidentity/publishSigned
        zio-aws-cognitoidentityprovider/publishSigned zio-aws-cognitosync/publishSigned
        zio-aws-comprehend/publishSigned zio-aws-comprehendmedical/publishSigned zio-aws-computeoptimizer/publishSigned
        zio-aws-config/publishSigned zio-aws-connect/publishSigned zio-aws-connectcontactlens/publishSigned
        zio-aws-connectparticipant/publishSigned zio-aws-costandusagereport/publishSigned
        zio-aws-costexplorer/publishSigned zio-aws-customerprofiles/publishSigned
        zio-aws-databasemigration/publishSigned zio-aws-databrew/publishSigned zio-aws-dataexchange/publishSigned
        zio-aws-datapipeline/publishSigned zio-aws-datasync/publishSigned zio-aws-dax/publishSigned
        zio-aws-detective/publishSigned zio-aws-devicefarm/publishSigned zio-aws-devopsguru/publishSigned
        zio-aws-directconnect/publishSigned zio-aws-directory/publishSigned zio-aws-dlm/publishSigned
<<<<<<< HEAD
        zio-aws-docdb/publishSigned zio-aws-dynamodb/publishSigned zio-aws-dynamodbstreams/publishSigned
        zio-aws-ebs/publishSigned zio-aws-ec2instanceconnect/publishSigned zio-aws-ecr/publishSigned
=======
        zio-aws-docdb/publishSigned zio-aws-drs/publishSigned zio-aws-dynamodb/publishSigned
        zio-aws-dynamodbstreams/publishSigned zio-aws-ebs/publishSigned
>>>>>>> c1f2222d
      env:
        PGP_PASSPHRASE: ${{ secrets.PGP_PASSPHRASE }}
        PGP_SECRET: ${{ secrets.PGP_SECRET }}
    - name: Compress clients-2 targets
      if: ${{ github.ref == 'refs/heads/master' }}
      run: tar cvf targets.tar target
    - name: Upload clients-2 targets
      uses: actions/upload-artifact@v2
      if: ${{ github.ref == 'refs/heads/master' }}
      with:
        name: target-clients-2-${{ matrix.os }}-${{ matrix.scala }}-${{ matrix.java
          }}
        path: targets.tar
  build-clients-3:
    name: 'Build client libraries #3'
    runs-on: ${{ matrix.os }}
    strategy:
      matrix:
        os:
        - ubuntu-latest
        scala:
        - 2.12.15
<<<<<<< HEAD
        - 2.13.6
=======
        - 2.13.7
>>>>>>> c1f2222d
        - 3.1.0
        java:
        - adopt@1.8
    needs:
    - build-core
    steps:
    - name: Checkout current branch
      uses: actions/checkout@v2
      with:
        fetch-depth: 0
    - name: Setup Java and Scala
      uses: olafurpg/setup-scala@v10
      with:
        java-version: ${{ matrix.java }}
    - name: Setup GPG
      uses: olafurpg/setup-gpg@v3
      if: ${{ github.ref == 'refs/heads/master' }}
    - name: Load PGP secret
      if: ${{ github.ref == 'refs/heads/master' }}
      run: .github/import-key.sh
      env:
        PGP_SECRET: ${{ secrets.PGP_SECRET }}
    - name: Cache SBT
      uses: actions/cache@v2
      with:
        path: ~/.ivy2/cache

          ~/.sbt

          ~/.coursier/cache/v1

          ~/.cache/coursier/v1
        key: ${{ matrix.os }}-sbt-${{ matrix.scala }}-${{ hashFiles('**/*.sbt') }}-${{
          hashFiles('**/build.properties') }}
    - name: Download stored core targets
      uses: actions/download-artifact@v2
      with:
        name: target-core-${{ matrix.os }}-${{ matrix.scala }}-${{ matrix.java }}
    - name: Inflate core targets
      run: tar xvf targets.tar

        rm targets.tar
    - name: Build libraries
      if: ${{ github.ref != 'refs/heads/master' }}
<<<<<<< HEAD
      run: sbt -J-XX:+UseG1GC -J-Xmx6g -J-Xms6g -J-Xss16m ++${{ matrix.scala }} zio-aws-ecrpublic/compile
        zio-aws-ecs/compile zio-aws-efs/compile zio-aws-eks/compile zio-aws-elasticache/compile
        zio-aws-elasticbeanstalk/compile zio-aws-elasticinference/compile zio-aws-elasticloadbalancing/compile
        zio-aws-elasticloadbalancingv2/compile zio-aws-elasticsearch/compile zio-aws-elastictranscoder/compile
        zio-aws-emr/compile zio-aws-emrcontainers/compile zio-aws-eventbridge/compile
=======
      run: sbt -J-XX:+UseG1GC -J-Xmx6g -J-Xms6g -J-Xss16m ++${{ matrix.scala }} zio-aws-ec2instanceconnect/compile
        zio-aws-ecr/compile zio-aws-ecrpublic/compile zio-aws-ecs/compile zio-aws-efs/compile
        zio-aws-eks/compile zio-aws-elasticache/compile zio-aws-elasticbeanstalk/compile
        zio-aws-elasticinference/compile zio-aws-elasticloadbalancing/compile zio-aws-elasticloadbalancingv2/compile
        zio-aws-elasticsearch/compile zio-aws-elastictranscoder/compile zio-aws-emr/compile
        zio-aws-emrcontainers/compile zio-aws-eventbridge/compile zio-aws-evidently/compile
>>>>>>> c1f2222d
        zio-aws-finspace/compile zio-aws-finspacedata/compile zio-aws-firehose/compile
        zio-aws-fis/compile zio-aws-fms/compile zio-aws-forecast/compile zio-aws-forecastquery/compile
        zio-aws-frauddetector/compile zio-aws-fsx/compile zio-aws-gamelift/compile
        zio-aws-glacier/compile zio-aws-globalaccelerator/compile zio-aws-glue/compile
        zio-aws-grafana/compile zio-aws-greengrass/compile
    - name: Build and publish libraries
      if: ${{ github.ref == 'refs/heads/master' }}
<<<<<<< HEAD
      run: sbt -J-XX:+UseG1GC -J-Xmx6g -J-Xms6g -J-Xss16m ++${{ matrix.scala }} zio-aws-ecrpublic/publishSigned
        zio-aws-ecs/publishSigned zio-aws-efs/publishSigned zio-aws-eks/publishSigned
        zio-aws-elasticache/publishSigned zio-aws-elasticbeanstalk/publishSigned zio-aws-elasticinference/publishSigned
        zio-aws-elasticloadbalancing/publishSigned zio-aws-elasticloadbalancingv2/publishSigned
        zio-aws-elasticsearch/publishSigned zio-aws-elastictranscoder/publishSigned
        zio-aws-emr/publishSigned zio-aws-emrcontainers/publishSigned zio-aws-eventbridge/publishSigned
        zio-aws-finspace/publishSigned zio-aws-finspacedata/publishSigned zio-aws-firehose/publishSigned
        zio-aws-fis/publishSigned zio-aws-fms/publishSigned zio-aws-forecast/publishSigned
        zio-aws-forecastquery/publishSigned zio-aws-frauddetector/publishSigned zio-aws-fsx/publishSigned
        zio-aws-gamelift/publishSigned zio-aws-glacier/publishSigned zio-aws-globalaccelerator/publishSigned
        zio-aws-glue/publishSigned zio-aws-grafana/publishSigned zio-aws-greengrass/publishSigned
=======
      run: sbt -J-XX:+UseG1GC -J-Xmx6g -J-Xms6g -J-Xss16m ++${{ matrix.scala }} zio-aws-ec2instanceconnect/publishSigned
        zio-aws-ecr/publishSigned zio-aws-ecrpublic/publishSigned zio-aws-ecs/publishSigned
        zio-aws-efs/publishSigned zio-aws-eks/publishSigned zio-aws-elasticache/publishSigned
        zio-aws-elasticbeanstalk/publishSigned zio-aws-elasticinference/publishSigned
        zio-aws-elasticloadbalancing/publishSigned zio-aws-elasticloadbalancingv2/publishSigned
        zio-aws-elasticsearch/publishSigned zio-aws-elastictranscoder/publishSigned
        zio-aws-emr/publishSigned zio-aws-emrcontainers/publishSigned zio-aws-eventbridge/publishSigned
        zio-aws-evidently/publishSigned zio-aws-finspace/publishSigned zio-aws-finspacedata/publishSigned
        zio-aws-firehose/publishSigned zio-aws-fis/publishSigned zio-aws-fms/publishSigned
        zio-aws-forecast/publishSigned zio-aws-forecastquery/publishSigned zio-aws-frauddetector/publishSigned
        zio-aws-fsx/publishSigned zio-aws-gamelift/publishSigned zio-aws-glacier/publishSigned
        zio-aws-globalaccelerator/publishSigned zio-aws-glue/publishSigned
>>>>>>> c1f2222d
      env:
        PGP_PASSPHRASE: ${{ secrets.PGP_PASSPHRASE }}
        PGP_SECRET: ${{ secrets.PGP_SECRET }}
    - name: Compress clients-3 targets
      if: ${{ github.ref == 'refs/heads/master' }}
      run: tar cvf targets.tar target
    - name: Upload clients-3 targets
      uses: actions/upload-artifact@v2
      if: ${{ github.ref == 'refs/heads/master' }}
      with:
        name: target-clients-3-${{ matrix.os }}-${{ matrix.scala }}-${{ matrix.java
          }}
        path: targets.tar
  build-clients-4:
    name: 'Build client libraries #4'
    runs-on: ${{ matrix.os }}
    strategy:
      matrix:
        os:
        - ubuntu-latest
        scala:
        - 2.12.15
<<<<<<< HEAD
        - 2.13.6
=======
        - 2.13.7
>>>>>>> c1f2222d
        - 3.1.0
        java:
        - adopt@1.8
    needs:
    - build-core
    steps:
    - name: Checkout current branch
      uses: actions/checkout@v2
      with:
        fetch-depth: 0
    - name: Setup Java and Scala
      uses: olafurpg/setup-scala@v10
      with:
        java-version: ${{ matrix.java }}
    - name: Setup GPG
      uses: olafurpg/setup-gpg@v3
      if: ${{ github.ref == 'refs/heads/master' }}
    - name: Load PGP secret
      if: ${{ github.ref == 'refs/heads/master' }}
      run: .github/import-key.sh
      env:
        PGP_SECRET: ${{ secrets.PGP_SECRET }}
    - name: Cache SBT
      uses: actions/cache@v2
      with:
        path: ~/.ivy2/cache

          ~/.sbt

          ~/.coursier/cache/v1

          ~/.cache/coursier/v1
        key: ${{ matrix.os }}-sbt-${{ matrix.scala }}-${{ hashFiles('**/*.sbt') }}-${{
          hashFiles('**/build.properties') }}
    - name: Download stored core targets
      uses: actions/download-artifact@v2
      with:
        name: target-core-${{ matrix.os }}-${{ matrix.scala }}-${{ matrix.java }}
    - name: Inflate core targets
      run: tar xvf targets.tar

        rm targets.tar
    - name: Build libraries
      if: ${{ github.ref != 'refs/heads/master' }}
<<<<<<< HEAD
      run: sbt -J-XX:+UseG1GC -J-Xmx6g -J-Xms6g -J-Xss16m ++${{ matrix.scala }} zio-aws-greengrassv2/compile
        zio-aws-groundstation/compile zio-aws-guardduty/compile zio-aws-health/compile
        zio-aws-healthlake/compile zio-aws-honeycode/compile zio-aws-iam/compile zio-aws-identitystore/compile
        zio-aws-imagebuilder/compile zio-aws-inspector/compile zio-aws-iot/compile
        zio-aws-iot1clickdevices/compile zio-aws-iot1clickprojects/compile zio-aws-iotanalytics/compile
        zio-aws-iotdataplane/compile zio-aws-iotdeviceadvisor/compile zio-aws-iotevents/compile
        zio-aws-ioteventsdata/compile zio-aws-iotfleethub/compile zio-aws-iotjobsdataplane/compile
        zio-aws-iotsecuretunneling/compile zio-aws-iotsitewise/compile zio-aws-iotthingsgraph/compile
        zio-aws-iotwireless/compile zio-aws-ivs/compile zio-aws-kafka/compile zio-aws-kafkaconnect/compile
        zio-aws-kendra/compile zio-aws-kinesis/compile
    - name: Build and publish libraries
      if: ${{ github.ref == 'refs/heads/master' }}
      run: sbt -J-XX:+UseG1GC -J-Xmx6g -J-Xms6g -J-Xss16m ++${{ matrix.scala }} zio-aws-greengrassv2/publishSigned
        zio-aws-groundstation/publishSigned zio-aws-guardduty/publishSigned zio-aws-health/publishSigned
        zio-aws-healthlake/publishSigned zio-aws-honeycode/publishSigned zio-aws-iam/publishSigned
        zio-aws-identitystore/publishSigned zio-aws-imagebuilder/publishSigned zio-aws-inspector/publishSigned
=======
      run: sbt -J-XX:+UseG1GC -J-Xmx6g -J-Xms6g -J-Xss16m ++${{ matrix.scala }} zio-aws-grafana/compile
        zio-aws-greengrass/compile zio-aws-greengrassv2/compile zio-aws-groundstation/compile
        zio-aws-guardduty/compile zio-aws-health/compile zio-aws-healthlake/compile
        zio-aws-honeycode/compile zio-aws-iam/compile zio-aws-identitystore/compile
        zio-aws-imagebuilder/compile zio-aws-inspector/compile zio-aws-inspector2/compile
        zio-aws-iot/compile zio-aws-iot1clickdevices/compile zio-aws-iot1clickprojects/compile
        zio-aws-iotanalytics/compile zio-aws-iotdataplane/compile zio-aws-iotdeviceadvisor/compile
        zio-aws-iotevents/compile zio-aws-ioteventsdata/compile zio-aws-iotfleethub/compile
        zio-aws-iotjobsdataplane/compile zio-aws-iotsecuretunneling/compile zio-aws-iotsitewise/compile
        zio-aws-iotthingsgraph/compile zio-aws-iottwinmaker/compile zio-aws-iotwireless/compile
        zio-aws-ivs/compile zio-aws-kafka/compile
    - name: Build and publish libraries
      if: ${{ github.ref == 'refs/heads/master' }}
      run: sbt -J-XX:+UseG1GC -J-Xmx6g -J-Xms6g -J-Xss16m ++${{ matrix.scala }} zio-aws-grafana/publishSigned
        zio-aws-greengrass/publishSigned zio-aws-greengrassv2/publishSigned zio-aws-groundstation/publishSigned
        zio-aws-guardduty/publishSigned zio-aws-health/publishSigned zio-aws-healthlake/publishSigned
        zio-aws-honeycode/publishSigned zio-aws-iam/publishSigned zio-aws-identitystore/publishSigned
        zio-aws-imagebuilder/publishSigned zio-aws-inspector/publishSigned zio-aws-inspector2/publishSigned
>>>>>>> c1f2222d
        zio-aws-iot/publishSigned zio-aws-iot1clickdevices/publishSigned zio-aws-iot1clickprojects/publishSigned
        zio-aws-iotanalytics/publishSigned zio-aws-iotdataplane/publishSigned zio-aws-iotdeviceadvisor/publishSigned
        zio-aws-iotevents/publishSigned zio-aws-ioteventsdata/publishSigned zio-aws-iotfleethub/publishSigned
        zio-aws-iotjobsdataplane/publishSigned zio-aws-iotsecuretunneling/publishSigned
<<<<<<< HEAD
        zio-aws-iotsitewise/publishSigned zio-aws-iotthingsgraph/publishSigned zio-aws-iotwireless/publishSigned
        zio-aws-ivs/publishSigned zio-aws-kafka/publishSigned zio-aws-kafkaconnect/publishSigned
        zio-aws-kendra/publishSigned zio-aws-kinesis/publishSigned
=======
        zio-aws-iotsitewise/publishSigned zio-aws-iotthingsgraph/publishSigned zio-aws-iottwinmaker/publishSigned
        zio-aws-iotwireless/publishSigned zio-aws-ivs/publishSigned zio-aws-kafka/publishSigned
>>>>>>> c1f2222d
      env:
        PGP_PASSPHRASE: ${{ secrets.PGP_PASSPHRASE }}
        PGP_SECRET: ${{ secrets.PGP_SECRET }}
    - name: Compress clients-4 targets
      if: ${{ github.ref == 'refs/heads/master' }}
      run: tar cvf targets.tar target
    - name: Upload clients-4 targets
      uses: actions/upload-artifact@v2
      if: ${{ github.ref == 'refs/heads/master' }}
      with:
        name: target-clients-4-${{ matrix.os }}-${{ matrix.scala }}-${{ matrix.java
          }}
        path: targets.tar
  build-clients-5:
    name: 'Build client libraries #5'
    runs-on: ${{ matrix.os }}
    strategy:
      matrix:
        os:
        - ubuntu-latest
        scala:
        - 2.12.15
<<<<<<< HEAD
        - 2.13.6
=======
        - 2.13.7
>>>>>>> c1f2222d
        - 3.1.0
        java:
        - adopt@1.8
    needs:
    - build-core
    steps:
    - name: Checkout current branch
      uses: actions/checkout@v2
      with:
        fetch-depth: 0
    - name: Setup Java and Scala
      uses: olafurpg/setup-scala@v10
      with:
        java-version: ${{ matrix.java }}
    - name: Setup GPG
      uses: olafurpg/setup-gpg@v3
      if: ${{ github.ref == 'refs/heads/master' }}
    - name: Load PGP secret
      if: ${{ github.ref == 'refs/heads/master' }}
      run: .github/import-key.sh
      env:
        PGP_SECRET: ${{ secrets.PGP_SECRET }}
    - name: Cache SBT
      uses: actions/cache@v2
      with:
        path: ~/.ivy2/cache

          ~/.sbt

          ~/.coursier/cache/v1

          ~/.cache/coursier/v1
        key: ${{ matrix.os }}-sbt-${{ matrix.scala }}-${{ hashFiles('**/*.sbt') }}-${{
          hashFiles('**/build.properties') }}
    - name: Download stored core targets
      uses: actions/download-artifact@v2
      with:
        name: target-core-${{ matrix.os }}-${{ matrix.scala }}-${{ matrix.java }}
    - name: Inflate core targets
      run: tar xvf targets.tar

        rm targets.tar
    - name: Build libraries
      if: ${{ github.ref != 'refs/heads/master' }}
<<<<<<< HEAD
      run: sbt -J-XX:+UseG1GC -J-Xmx6g -J-Xms6g -J-Xss16m ++${{ matrix.scala }} zio-aws-kinesisanalytics/compile
=======
      run: sbt -J-XX:+UseG1GC -J-Xmx6g -J-Xms6g -J-Xss16m ++${{ matrix.scala }} zio-aws-kafkaconnect/compile
        zio-aws-kendra/compile zio-aws-kinesis/compile zio-aws-kinesisanalytics/compile
>>>>>>> c1f2222d
        zio-aws-kinesisanalyticsv2/compile zio-aws-kinesisvideo/compile zio-aws-kinesisvideoarchivedmedia/compile
        zio-aws-kinesisvideomedia/compile zio-aws-kinesisvideosignaling/compile zio-aws-kms/compile
        zio-aws-lakeformation/compile zio-aws-lambda/compile zio-aws-lexmodelbuilding/compile
        zio-aws-lexmodelsv2/compile zio-aws-lexruntime/compile zio-aws-lexruntimev2/compile
        zio-aws-licensemanager/compile zio-aws-lightsail/compile zio-aws-location/compile
        zio-aws-lookoutequipment/compile zio-aws-lookoutmetrics/compile zio-aws-lookoutvision/compile
        zio-aws-machinelearning/compile zio-aws-macie/compile zio-aws-macie2/compile
        zio-aws-managedblockchain/compile zio-aws-marketplacecatalog/compile zio-aws-marketplacecommerceanalytics/compile
        zio-aws-marketplaceentitlement/compile zio-aws-marketplacemetering/compile
        zio-aws-mediaconnect/compile zio-aws-mediaconvert/compile
    - name: Build and publish libraries
      if: ${{ github.ref == 'refs/heads/master' }}
<<<<<<< HEAD
      run: sbt -J-XX:+UseG1GC -J-Xmx6g -J-Xms6g -J-Xss16m ++${{ matrix.scala }} zio-aws-kinesisanalytics/publishSigned
=======
      run: sbt -J-XX:+UseG1GC -J-Xmx6g -J-Xms6g -J-Xss16m ++${{ matrix.scala }} zio-aws-kafkaconnect/publishSigned
        zio-aws-kendra/publishSigned zio-aws-kinesis/publishSigned zio-aws-kinesisanalytics/publishSigned
>>>>>>> c1f2222d
        zio-aws-kinesisanalyticsv2/publishSigned zio-aws-kinesisvideo/publishSigned
        zio-aws-kinesisvideoarchivedmedia/publishSigned zio-aws-kinesisvideomedia/publishSigned
        zio-aws-kinesisvideosignaling/publishSigned zio-aws-kms/publishSigned zio-aws-lakeformation/publishSigned
        zio-aws-lambda/publishSigned zio-aws-lexmodelbuilding/publishSigned zio-aws-lexmodelsv2/publishSigned
        zio-aws-lexruntime/publishSigned zio-aws-lexruntimev2/publishSigned zio-aws-licensemanager/publishSigned
        zio-aws-lightsail/publishSigned zio-aws-location/publishSigned zio-aws-lookoutequipment/publishSigned
        zio-aws-lookoutmetrics/publishSigned zio-aws-lookoutvision/publishSigned zio-aws-machinelearning/publishSigned
        zio-aws-macie/publishSigned zio-aws-macie2/publishSigned zio-aws-managedblockchain/publishSigned
        zio-aws-marketplacecatalog/publishSigned zio-aws-marketplacecommerceanalytics/publishSigned
        zio-aws-marketplaceentitlement/publishSigned zio-aws-marketplacemetering/publishSigned
        zio-aws-mediaconnect/publishSigned zio-aws-mediaconvert/publishSigned
      env:
        PGP_PASSPHRASE: ${{ secrets.PGP_PASSPHRASE }}
        PGP_SECRET: ${{ secrets.PGP_SECRET }}
    - name: Compress clients-5 targets
      if: ${{ github.ref == 'refs/heads/master' }}
      run: tar cvf targets.tar target
    - name: Upload clients-5 targets
      uses: actions/upload-artifact@v2
      if: ${{ github.ref == 'refs/heads/master' }}
      with:
        name: target-clients-5-${{ matrix.os }}-${{ matrix.scala }}-${{ matrix.java
          }}
        path: targets.tar
  build-clients-6:
    name: 'Build client libraries #6'
    runs-on: ${{ matrix.os }}
    strategy:
      matrix:
        os:
        - ubuntu-latest
        scala:
        - 2.12.15
<<<<<<< HEAD
        - 2.13.6
=======
        - 2.13.7
>>>>>>> c1f2222d
        - 3.1.0
        java:
        - adopt@1.8
    needs:
    - build-core
    steps:
    - name: Checkout current branch
      uses: actions/checkout@v2
      with:
        fetch-depth: 0
    - name: Setup Java and Scala
      uses: olafurpg/setup-scala@v10
      with:
        java-version: ${{ matrix.java }}
    - name: Setup GPG
      uses: olafurpg/setup-gpg@v3
      if: ${{ github.ref == 'refs/heads/master' }}
    - name: Load PGP secret
      if: ${{ github.ref == 'refs/heads/master' }}
      run: .github/import-key.sh
      env:
        PGP_SECRET: ${{ secrets.PGP_SECRET }}
    - name: Cache SBT
      uses: actions/cache@v2
      with:
        path: ~/.ivy2/cache

          ~/.sbt

          ~/.coursier/cache/v1

          ~/.cache/coursier/v1
        key: ${{ matrix.os }}-sbt-${{ matrix.scala }}-${{ hashFiles('**/*.sbt') }}-${{
          hashFiles('**/build.properties') }}
    - name: Download stored core targets
      uses: actions/download-artifact@v2
      with:
        name: target-core-${{ matrix.os }}-${{ matrix.scala }}-${{ matrix.java }}
    - name: Inflate core targets
      run: tar xvf targets.tar

        rm targets.tar
    - name: Build libraries
      if: ${{ github.ref != 'refs/heads/master' }}
<<<<<<< HEAD
      run: sbt -J-XX:+UseG1GC -J-Xmx6g -J-Xms6g -J-Xss16m ++${{ matrix.scala }} zio-aws-medialive/compile
        zio-aws-mediapackage/compile zio-aws-mediapackagevod/compile zio-aws-mediastore/compile
        zio-aws-mediastoredata/compile zio-aws-mediatailor/compile zio-aws-memorydb/compile
        zio-aws-mgn/compile zio-aws-migrationhub/compile zio-aws-migrationhubconfig/compile
        zio-aws-mobile/compile zio-aws-mq/compile zio-aws-mturk/compile zio-aws-mwaa/compile
        zio-aws-neptune/compile zio-aws-networkfirewall/compile zio-aws-networkmanager/compile
        zio-aws-nimble/compile zio-aws-opensearch/compile zio-aws-opsworks/compile
        zio-aws-opsworkscm/compile zio-aws-organizations/compile zio-aws-outposts/compile
        zio-aws-panorama/compile zio-aws-personalize/compile zio-aws-personalizeevents/compile
        zio-aws-personalizeruntime/compile zio-aws-pi/compile zio-aws-pinpoint/compile
    - name: Build and publish libraries
      if: ${{ github.ref == 'refs/heads/master' }}
      run: sbt -J-XX:+UseG1GC -J-Xmx6g -J-Xms6g -J-Xss16m ++${{ matrix.scala }} zio-aws-medialive/publishSigned
        zio-aws-mediapackage/publishSigned zio-aws-mediapackagevod/publishSigned zio-aws-mediastore/publishSigned
        zio-aws-mediastoredata/publishSigned zio-aws-mediatailor/publishSigned zio-aws-memorydb/publishSigned
        zio-aws-mgn/publishSigned zio-aws-migrationhub/publishSigned zio-aws-migrationhubconfig/publishSigned
=======
      run: sbt -J-XX:+UseG1GC -J-Xmx6g -J-Xms6g -J-Xss16m ++${{ matrix.scala }} zio-aws-mediaconnect/compile
        zio-aws-mediaconvert/compile zio-aws-medialive/compile zio-aws-mediapackage/compile
        zio-aws-mediapackagevod/compile zio-aws-mediastore/compile zio-aws-mediastoredata/compile
        zio-aws-mediatailor/compile zio-aws-memorydb/compile zio-aws-mgn/compile zio-aws-migrationhub/compile
        zio-aws-migrationhubconfig/compile zio-aws-migrationhubrefactorspaces/compile
        zio-aws-migrationhubstrategy/compile zio-aws-mobile/compile zio-aws-mq/compile
        zio-aws-mturk/compile zio-aws-mwaa/compile zio-aws-neptune/compile zio-aws-networkfirewall/compile
        zio-aws-networkmanager/compile zio-aws-nimble/compile zio-aws-opensearch/compile
        zio-aws-opsworks/compile zio-aws-opsworkscm/compile zio-aws-organizations/compile
        zio-aws-outposts/compile zio-aws-panorama/compile zio-aws-personalize/compile
        zio-aws-personalizeevents/compile
    - name: Build and publish libraries
      if: ${{ github.ref == 'refs/heads/master' }}
      run: sbt -J-XX:+UseG1GC -J-Xmx6g -J-Xms6g -J-Xss16m ++${{ matrix.scala }} zio-aws-mediaconnect/publishSigned
        zio-aws-mediaconvert/publishSigned zio-aws-medialive/publishSigned zio-aws-mediapackage/publishSigned
        zio-aws-mediapackagevod/publishSigned zio-aws-mediastore/publishSigned zio-aws-mediastoredata/publishSigned
        zio-aws-mediatailor/publishSigned zio-aws-memorydb/publishSigned zio-aws-mgn/publishSigned
        zio-aws-migrationhub/publishSigned zio-aws-migrationhubconfig/publishSigned
        zio-aws-migrationhubrefactorspaces/publishSigned zio-aws-migrationhubstrategy/publishSigned
>>>>>>> c1f2222d
        zio-aws-mobile/publishSigned zio-aws-mq/publishSigned zio-aws-mturk/publishSigned
        zio-aws-mwaa/publishSigned zio-aws-neptune/publishSigned zio-aws-networkfirewall/publishSigned
        zio-aws-networkmanager/publishSigned zio-aws-nimble/publishSigned zio-aws-opensearch/publishSigned
        zio-aws-opsworks/publishSigned zio-aws-opsworkscm/publishSigned zio-aws-organizations/publishSigned
        zio-aws-outposts/publishSigned zio-aws-panorama/publishSigned zio-aws-personalize/publishSigned
<<<<<<< HEAD
        zio-aws-personalizeevents/publishSigned zio-aws-personalizeruntime/publishSigned
        zio-aws-pi/publishSigned zio-aws-pinpoint/publishSigned
=======
        zio-aws-personalizeevents/publishSigned
>>>>>>> c1f2222d
      env:
        PGP_PASSPHRASE: ${{ secrets.PGP_PASSPHRASE }}
        PGP_SECRET: ${{ secrets.PGP_SECRET }}
    - name: Compress clients-6 targets
      if: ${{ github.ref == 'refs/heads/master' }}
      run: tar cvf targets.tar target
    - name: Upload clients-6 targets
      uses: actions/upload-artifact@v2
      if: ${{ github.ref == 'refs/heads/master' }}
      with:
        name: target-clients-6-${{ matrix.os }}-${{ matrix.scala }}-${{ matrix.java
          }}
        path: targets.tar
  build-clients-7:
    name: 'Build client libraries #7'
    runs-on: ${{ matrix.os }}
    strategy:
      matrix:
        os:
        - ubuntu-latest
        scala:
        - 2.12.15
<<<<<<< HEAD
        - 2.13.6
=======
        - 2.13.7
>>>>>>> c1f2222d
        - 3.1.0
        java:
        - adopt@1.8
    needs:
    - build-core
    steps:
    - name: Checkout current branch
      uses: actions/checkout@v2
      with:
        fetch-depth: 0
    - name: Setup Java and Scala
      uses: olafurpg/setup-scala@v10
      with:
        java-version: ${{ matrix.java }}
    - name: Setup GPG
      uses: olafurpg/setup-gpg@v3
      if: ${{ github.ref == 'refs/heads/master' }}
    - name: Load PGP secret
      if: ${{ github.ref == 'refs/heads/master' }}
      run: .github/import-key.sh
      env:
        PGP_SECRET: ${{ secrets.PGP_SECRET }}
    - name: Cache SBT
      uses: actions/cache@v2
      with:
        path: ~/.ivy2/cache

          ~/.sbt

          ~/.coursier/cache/v1

          ~/.cache/coursier/v1
        key: ${{ matrix.os }}-sbt-${{ matrix.scala }}-${{ hashFiles('**/*.sbt') }}-${{
          hashFiles('**/build.properties') }}
    - name: Download stored core targets
      uses: actions/download-artifact@v2
      with:
        name: target-core-${{ matrix.os }}-${{ matrix.scala }}-${{ matrix.java }}
    - name: Inflate core targets
      run: tar xvf targets.tar

        rm targets.tar
    - name: Build libraries
      if: ${{ github.ref != 'refs/heads/master' }}
<<<<<<< HEAD
      run: sbt -J-XX:+UseG1GC -J-Xmx6g -J-Xms6g -J-Xss16m ++${{ matrix.scala }} zio-aws-pinpointemail/compile
        zio-aws-pinpointsmsvoice/compile zio-aws-polly/compile zio-aws-pricing/compile
        zio-aws-proton/compile zio-aws-qldb/compile zio-aws-qldbsession/compile zio-aws-quicksight/compile
        zio-aws-ram/compile zio-aws-rds/compile zio-aws-rdsdata/compile zio-aws-redshift/compile
        zio-aws-redshiftdata/compile zio-aws-rekognition/compile zio-aws-resourcegroups/compile
        zio-aws-resourcegroupstaggingapi/compile zio-aws-robomaker/compile zio-aws-route53/compile
        zio-aws-route53domains/compile zio-aws-route53recoverycluster/compile zio-aws-route53recoverycontrolconfig/compile
        zio-aws-route53recoveryreadiness/compile zio-aws-route53resolver/compile zio-aws-s3/compile
        zio-aws-s3control/compile zio-aws-s3outposts/compile zio-aws-sagemaker/compile
        zio-aws-sagemakera2iruntime/compile zio-aws-sagemakeredge/compile
    - name: Build and publish libraries
      if: ${{ github.ref == 'refs/heads/master' }}
      run: sbt -J-XX:+UseG1GC -J-Xmx6g -J-Xms6g -J-Xss16m ++${{ matrix.scala }} zio-aws-pinpointemail/publishSigned
        zio-aws-pinpointsmsvoice/publishSigned zio-aws-polly/publishSigned zio-aws-pricing/publishSigned
        zio-aws-proton/publishSigned zio-aws-qldb/publishSigned zio-aws-qldbsession/publishSigned
        zio-aws-quicksight/publishSigned zio-aws-ram/publishSigned zio-aws-rds/publishSigned
        zio-aws-rdsdata/publishSigned zio-aws-redshift/publishSigned zio-aws-redshiftdata/publishSigned
        zio-aws-rekognition/publishSigned zio-aws-resourcegroups/publishSigned zio-aws-resourcegroupstaggingapi/publishSigned
        zio-aws-robomaker/publishSigned zio-aws-route53/publishSigned zio-aws-route53domains/publishSigned
        zio-aws-route53recoverycluster/publishSigned zio-aws-route53recoverycontrolconfig/publishSigned
        zio-aws-route53recoveryreadiness/publishSigned zio-aws-route53resolver/publishSigned
        zio-aws-s3/publishSigned zio-aws-s3control/publishSigned zio-aws-s3outposts/publishSigned
        zio-aws-sagemaker/publishSigned zio-aws-sagemakera2iruntime/publishSigned
        zio-aws-sagemakeredge/publishSigned
=======
      run: sbt -J-XX:+UseG1GC -J-Xmx6g -J-Xms6g -J-Xss16m ++${{ matrix.scala }} zio-aws-personalizeruntime/compile
        zio-aws-pi/compile zio-aws-pinpoint/compile zio-aws-pinpointemail/compile
        zio-aws-pinpointsmsvoice/compile zio-aws-polly/compile zio-aws-pricing/compile
        zio-aws-proton/compile zio-aws-qldb/compile zio-aws-qldbsession/compile zio-aws-quicksight/compile
        zio-aws-ram/compile zio-aws-rbin/compile zio-aws-rds/compile zio-aws-rdsdata/compile
        zio-aws-redshift/compile zio-aws-redshiftdata/compile zio-aws-rekognition/compile
        zio-aws-resiliencehub/compile zio-aws-resourcegroups/compile zio-aws-resourcegroupstaggingapi/compile
        zio-aws-robomaker/compile zio-aws-route53/compile zio-aws-route53domains/compile
        zio-aws-route53recoverycluster/compile zio-aws-route53recoverycontrolconfig/compile
        zio-aws-route53recoveryreadiness/compile zio-aws-route53resolver/compile zio-aws-rum/compile
        zio-aws-s3/compile
    - name: Build and publish libraries
      if: ${{ github.ref == 'refs/heads/master' }}
      run: sbt -J-XX:+UseG1GC -J-Xmx6g -J-Xms6g -J-Xss16m ++${{ matrix.scala }} zio-aws-personalizeruntime/publishSigned
        zio-aws-pi/publishSigned zio-aws-pinpoint/publishSigned zio-aws-pinpointemail/publishSigned
        zio-aws-pinpointsmsvoice/publishSigned zio-aws-polly/publishSigned zio-aws-pricing/publishSigned
        zio-aws-proton/publishSigned zio-aws-qldb/publishSigned zio-aws-qldbsession/publishSigned
        zio-aws-quicksight/publishSigned zio-aws-ram/publishSigned zio-aws-rbin/publishSigned
        zio-aws-rds/publishSigned zio-aws-rdsdata/publishSigned zio-aws-redshift/publishSigned
        zio-aws-redshiftdata/publishSigned zio-aws-rekognition/publishSigned zio-aws-resiliencehub/publishSigned
        zio-aws-resourcegroups/publishSigned zio-aws-resourcegroupstaggingapi/publishSigned
        zio-aws-robomaker/publishSigned zio-aws-route53/publishSigned zio-aws-route53domains/publishSigned
        zio-aws-route53recoverycluster/publishSigned zio-aws-route53recoverycontrolconfig/publishSigned
        zio-aws-route53recoveryreadiness/publishSigned zio-aws-route53resolver/publishSigned
        zio-aws-rum/publishSigned zio-aws-s3/publishSigned
>>>>>>> c1f2222d
      env:
        PGP_PASSPHRASE: ${{ secrets.PGP_PASSPHRASE }}
        PGP_SECRET: ${{ secrets.PGP_SECRET }}
    - name: Compress clients-7 targets
      if: ${{ github.ref == 'refs/heads/master' }}
      run: tar cvf targets.tar target
    - name: Upload clients-7 targets
      uses: actions/upload-artifact@v2
      if: ${{ github.ref == 'refs/heads/master' }}
      with:
        name: target-clients-7-${{ matrix.os }}-${{ matrix.scala }}-${{ matrix.java
          }}
        path: targets.tar
  build-clients-8:
    name: 'Build client libraries #8'
    runs-on: ${{ matrix.os }}
    strategy:
      matrix:
        os:
        - ubuntu-latest
        scala:
        - 2.12.15
<<<<<<< HEAD
        - 2.13.6
=======
        - 2.13.7
>>>>>>> c1f2222d
        - 3.1.0
        java:
        - adopt@1.8
    needs:
    - build-core
    steps:
    - name: Checkout current branch
      uses: actions/checkout@v2
      with:
        fetch-depth: 0
    - name: Setup Java and Scala
      uses: olafurpg/setup-scala@v10
      with:
        java-version: ${{ matrix.java }}
    - name: Setup GPG
      uses: olafurpg/setup-gpg@v3
      if: ${{ github.ref == 'refs/heads/master' }}
    - name: Load PGP secret
      if: ${{ github.ref == 'refs/heads/master' }}
      run: .github/import-key.sh
      env:
        PGP_SECRET: ${{ secrets.PGP_SECRET }}
    - name: Cache SBT
      uses: actions/cache@v2
      with:
        path: ~/.ivy2/cache

          ~/.sbt

          ~/.coursier/cache/v1

          ~/.cache/coursier/v1
        key: ${{ matrix.os }}-sbt-${{ matrix.scala }}-${{ hashFiles('**/*.sbt') }}-${{
          hashFiles('**/build.properties') }}
    - name: Download stored core targets
      uses: actions/download-artifact@v2
      with:
        name: target-core-${{ matrix.os }}-${{ matrix.scala }}-${{ matrix.java }}
    - name: Inflate core targets
      run: tar xvf targets.tar

        rm targets.tar
    - name: Build libraries
      if: ${{ github.ref != 'refs/heads/master' }}
<<<<<<< HEAD
      run: sbt -J-XX:+UseG1GC -J-Xmx6g -J-Xms6g -J-Xss16m ++${{ matrix.scala }} zio-aws-sagemakerfeaturestoreruntime/compile
=======
      run: sbt -J-XX:+UseG1GC -J-Xmx6g -J-Xms6g -J-Xss16m ++${{ matrix.scala }} zio-aws-s3control/compile
        zio-aws-s3outposts/compile zio-aws-sagemaker/compile zio-aws-sagemakera2iruntime/compile
        zio-aws-sagemakeredge/compile zio-aws-sagemakerfeaturestoreruntime/compile
>>>>>>> c1f2222d
        zio-aws-sagemakerruntime/compile zio-aws-savingsplans/compile zio-aws-schemas/compile
        zio-aws-secretsmanager/compile zio-aws-securityhub/compile zio-aws-serverlessapplicationrepository/compile
        zio-aws-servicecatalog/compile zio-aws-servicecatalogappregistry/compile zio-aws-servicediscovery/compile
        zio-aws-servicequotas/compile zio-aws-ses/compile zio-aws-sesv2/compile zio-aws-sfn/compile
        zio-aws-shield/compile zio-aws-signer/compile zio-aws-sms/compile zio-aws-snowball/compile
        zio-aws-snowdevicemanagement/compile zio-aws-sns/compile zio-aws-sqs/compile
        zio-aws-ssm/compile zio-aws-ssmcontacts/compile zio-aws-ssmincidents/compile
        zio-aws-sso/compile zio-aws-ssoadmin/compile zio-aws-ssooidc/compile zio-aws-storagegateway/compile
        zio-aws-sts/compile
    - name: Build and publish libraries
      if: ${{ github.ref == 'refs/heads/master' }}
<<<<<<< HEAD
      run: sbt -J-XX:+UseG1GC -J-Xmx6g -J-Xms6g -J-Xss16m ++${{ matrix.scala }} zio-aws-sagemakerfeaturestoreruntime/publishSigned
=======
      run: sbt -J-XX:+UseG1GC -J-Xmx6g -J-Xms6g -J-Xss16m ++${{ matrix.scala }} zio-aws-s3control/publishSigned
        zio-aws-s3outposts/publishSigned zio-aws-sagemaker/publishSigned zio-aws-sagemakera2iruntime/publishSigned
        zio-aws-sagemakeredge/publishSigned zio-aws-sagemakerfeaturestoreruntime/publishSigned
>>>>>>> c1f2222d
        zio-aws-sagemakerruntime/publishSigned zio-aws-savingsplans/publishSigned
        zio-aws-schemas/publishSigned zio-aws-secretsmanager/publishSigned zio-aws-securityhub/publishSigned
        zio-aws-serverlessapplicationrepository/publishSigned zio-aws-servicecatalog/publishSigned
        zio-aws-servicecatalogappregistry/publishSigned zio-aws-servicediscovery/publishSigned
        zio-aws-servicequotas/publishSigned zio-aws-ses/publishSigned zio-aws-sesv2/publishSigned
        zio-aws-sfn/publishSigned zio-aws-shield/publishSigned zio-aws-signer/publishSigned
        zio-aws-sms/publishSigned zio-aws-snowball/publishSigned zio-aws-snowdevicemanagement/publishSigned
        zio-aws-sns/publishSigned zio-aws-sqs/publishSigned zio-aws-ssm/publishSigned
        zio-aws-ssmcontacts/publishSigned zio-aws-ssmincidents/publishSigned zio-aws-sso/publishSigned
        zio-aws-ssoadmin/publishSigned zio-aws-ssooidc/publishSigned zio-aws-storagegateway/publishSigned
        zio-aws-sts/publishSigned
      env:
        PGP_PASSPHRASE: ${{ secrets.PGP_PASSPHRASE }}
        PGP_SECRET: ${{ secrets.PGP_SECRET }}
    - name: Compress clients-8 targets
      if: ${{ github.ref == 'refs/heads/master' }}
      run: tar cvf targets.tar target
    - name: Upload clients-8 targets
      uses: actions/upload-artifact@v2
      if: ${{ github.ref == 'refs/heads/master' }}
      with:
        name: target-clients-8-${{ matrix.os }}-${{ matrix.scala }}-${{ matrix.java
          }}
        path: targets.tar
  build-clients-9:
    name: 'Build client libraries #9'
    runs-on: ${{ matrix.os }}
    strategy:
      matrix:
        os:
        - ubuntu-latest
        scala:
        - 2.12.15
<<<<<<< HEAD
        - 2.13.6
=======
        - 2.13.7
>>>>>>> c1f2222d
        - 3.1.0
        java:
        - adopt@1.8
    needs:
    - build-core
    steps:
    - name: Checkout current branch
      uses: actions/checkout@v2
      with:
        fetch-depth: 0
    - name: Setup Java and Scala
      uses: olafurpg/setup-scala@v10
      with:
        java-version: ${{ matrix.java }}
    - name: Setup GPG
      uses: olafurpg/setup-gpg@v3
      if: ${{ github.ref == 'refs/heads/master' }}
    - name: Load PGP secret
      if: ${{ github.ref == 'refs/heads/master' }}
      run: .github/import-key.sh
      env:
        PGP_SECRET: ${{ secrets.PGP_SECRET }}
    - name: Cache SBT
      uses: actions/cache@v2
      with:
        path: ~/.ivy2/cache

          ~/.sbt

          ~/.coursier/cache/v1

          ~/.cache/coursier/v1
        key: ${{ matrix.os }}-sbt-${{ matrix.scala }}-${{ hashFiles('**/*.sbt') }}-${{
          hashFiles('**/build.properties') }}
    - name: Download stored core targets
      uses: actions/download-artifact@v2
      with:
        name: target-core-${{ matrix.os }}-${{ matrix.scala }}-${{ matrix.java }}
    - name: Inflate core targets
      run: tar xvf targets.tar

        rm targets.tar
    - name: Build libraries
      if: ${{ github.ref != 'refs/heads/master' }}
<<<<<<< HEAD
      run: sbt -J-XX:+UseG1GC -J-Xmx6g -J-Xms6g -J-Xss16m ++${{ matrix.scala }} zio-aws-support/compile
        zio-aws-swf/compile zio-aws-synthetics/compile zio-aws-textract/compile zio-aws-timestreamquery/compile
        zio-aws-timestreamwrite/compile zio-aws-transcribe/compile zio-aws-transcribestreaming/compile
        zio-aws-transfer/compile zio-aws-translate/compile zio-aws-voiceid/compile
        zio-aws-waf/compile zio-aws-wafregional/compile zio-aws-wafv2/compile zio-aws-wellarchitected/compile
        zio-aws-wisdom/compile zio-aws-workdocs/compile zio-aws-worklink/compile zio-aws-workmail/compile
        zio-aws-workmailmessageflow/compile zio-aws-workspaces/compile zio-aws-xray/compile
=======
      run: sbt -J-XX:+UseG1GC -J-Xmx6g -J-Xms6g -J-Xss16m ++${{ matrix.scala }} zio-aws-ssoadmin/compile
        zio-aws-ssooidc/compile zio-aws-storagegateway/compile zio-aws-sts/compile
        zio-aws-support/compile zio-aws-swf/compile zio-aws-synthetics/compile zio-aws-textract/compile
        zio-aws-timestreamquery/compile zio-aws-timestreamwrite/compile zio-aws-transcribe/compile
        zio-aws-transcribestreaming/compile zio-aws-transfer/compile zio-aws-translate/compile
        zio-aws-voiceid/compile zio-aws-waf/compile zio-aws-wafregional/compile zio-aws-wafv2/compile
        zio-aws-wellarchitected/compile zio-aws-wisdom/compile zio-aws-workdocs/compile
        zio-aws-worklink/compile zio-aws-workmail/compile zio-aws-workmailmessageflow/compile
        zio-aws-workspaces/compile zio-aws-workspacesweb/compile zio-aws-xray/compile
>>>>>>> c1f2222d
    - name: Build and publish libraries
      if: ${{ github.ref == 'refs/heads/master' }}
      run: sbt -J-XX:+UseG1GC -J-Xmx6g -J-Xms6g -J-Xss16m ++${{ matrix.scala }} zio-aws-support/publishSigned
        zio-aws-swf/publishSigned zio-aws-synthetics/publishSigned zio-aws-textract/publishSigned
        zio-aws-timestreamquery/publishSigned zio-aws-timestreamwrite/publishSigned
        zio-aws-transcribe/publishSigned zio-aws-transcribestreaming/publishSigned
        zio-aws-transfer/publishSigned zio-aws-translate/publishSigned zio-aws-voiceid/publishSigned
        zio-aws-waf/publishSigned zio-aws-wafregional/publishSigned zio-aws-wafv2/publishSigned
        zio-aws-wellarchitected/publishSigned zio-aws-wisdom/publishSigned zio-aws-workdocs/publishSigned
        zio-aws-worklink/publishSigned zio-aws-workmail/publishSigned zio-aws-workmailmessageflow/publishSigned
<<<<<<< HEAD
        zio-aws-workspaces/publishSigned zio-aws-xray/publishSigned
=======
        zio-aws-workspaces/publishSigned zio-aws-workspacesweb/publishSigned zio-aws-xray/publishSigned
>>>>>>> c1f2222d
      env:
        PGP_PASSPHRASE: ${{ secrets.PGP_PASSPHRASE }}
        PGP_SECRET: ${{ secrets.PGP_SECRET }}
    - name: Compress clients-9 targets
      if: ${{ github.ref == 'refs/heads/master' }}
      run: tar cvf targets.tar target
    - name: Upload clients-9 targets
      uses: actions/upload-artifact@v2
      if: ${{ github.ref == 'refs/heads/master' }}
      with:
        name: target-clients-9-${{ matrix.os }}-${{ matrix.scala }}-${{ matrix.java
          }}
        path: targets.tar
  build-clients-10:
    name: 'Build client libraries #10'
    runs-on: ${{ matrix.os }}
    strategy:
      matrix:
        os:
        - ubuntu-latest
        scala:
        - 2.12.15
<<<<<<< HEAD
        - 2.13.6
=======
        - 2.13.7
>>>>>>> c1f2222d
        - 3.1.0
        java:
        - adopt@1.8
    needs:
    - build-core
    steps:
    - name: Checkout current branch
      uses: actions/checkout@v2
      with:
        fetch-depth: 0
    - name: Setup Java and Scala
      uses: olafurpg/setup-scala@v10
      with:
        java-version: ${{ matrix.java }}
    - name: Setup GPG
      uses: olafurpg/setup-gpg@v3
      if: ${{ github.ref == 'refs/heads/master' }}
    - name: Load PGP secret
      if: ${{ github.ref == 'refs/heads/master' }}
      run: .github/import-key.sh
      env:
        PGP_SECRET: ${{ secrets.PGP_SECRET }}
    - name: Cache SBT
      uses: actions/cache@v2
      with:
        path: ~/.ivy2/cache

          ~/.sbt

          ~/.coursier/cache/v1

          ~/.cache/coursier/v1
        key: ${{ matrix.os }}-sbt-${{ matrix.scala }}-${{ hashFiles('**/*.sbt') }}-${{
          hashFiles('**/build.properties') }}
    - name: Download stored core targets
      uses: actions/download-artifact@v2
      with:
        name: target-core-${{ matrix.os }}-${{ matrix.scala }}-${{ matrix.java }}
    - name: Inflate core targets
      run: tar xvf targets.tar

        rm targets.tar
    - name: Build libraries
      if: ${{ github.ref != 'refs/heads/master' }}
      run: sbt -J-XX:+UseG1GC -J-Xmx6g -J-Xms6g -J-Xss16m ++${{ matrix.scala }} zio-aws-ec2/compile
    - name: Build and publish libraries
      if: ${{ github.ref == 'refs/heads/master' }}
      run: sbt -J-XX:+UseG1GC -J-Xmx6g -J-Xms6g -J-Xss16m ++${{ matrix.scala }} zio-aws-ec2/publishSigned
      env:
        PGP_PASSPHRASE: ${{ secrets.PGP_PASSPHRASE }}
        PGP_SECRET: ${{ secrets.PGP_SECRET }}
    - name: Compress clients-10 targets
      if: ${{ github.ref == 'refs/heads/master' }}
      run: tar cvf targets.tar target
    - name: Upload clients-10 targets
      uses: actions/upload-artifact@v2
      if: ${{ github.ref == 'refs/heads/master' }}
      with:
        name: target-clients-10-${{ matrix.os }}-${{ matrix.scala }}-${{ matrix.java
          }}
        path: targets.tar
  integration-test:
    name: Integration test
    runs-on: ${{ matrix.os }}
    strategy:
      matrix:
        os:
        - ubuntu-latest
        scala:
        - 2.12.15
<<<<<<< HEAD
        - 2.13.6
=======
        - 2.13.7
>>>>>>> c1f2222d
        - 3.1.0
        java:
        - adopt@1.8
    needs:
    - build-core
    services:
      localstack:
        image: localstack/localstack:latest
        env:
          DEFAULT_REGION: us-east-1
          DEBUG: '0'
          SERVICES: s3,dynamodb
          AWS_ACCESS_KEY_ID: dummy-key
          AWS_SECRET_ACCESS_KEY: dummy-key
          LOCALSTACK_HOST: localstack
          AWS_DEFAULT_REGION: us-east-1
          USE_SSL: 'false'
        ports:
        - 4566:4566
    steps:
    - name: Checkout current branch
      uses: actions/checkout@v2
      with:
        fetch-depth: 0
    - name: Setup Java and Scala
      uses: olafurpg/setup-scala@v10
      with:
        java-version: ${{ matrix.java }}
    - name: Cache SBT
      uses: actions/cache@v2
      with:
        path: ~/.ivy2/cache

          ~/.sbt

          ~/.coursier/cache/v1

          ~/.cache/coursier/v1
        key: ${{ matrix.os }}-sbt-${{ matrix.scala }}-${{ hashFiles('**/*.sbt') }}-${{
          hashFiles('**/build.properties') }}
    - name: Download stored core targets
      uses: actions/download-artifact@v2
      with:
        name: target-core-${{ matrix.os }}-${{ matrix.scala }}-${{ matrix.java }}
    - name: Inflate core targets
      run: tar xvf targets.tar

        rm targets.tar
    - name: Build and run tests
      if: ${{ matrix.scala != '3.1.0' }}
      run: sbt -J-XX:+UseG1GC -J-Xmx5g -J-Xms5g -J-Xss16m ++${{ matrix.scala }} examples/compile
        integtests/test
    - name: Build and run tests
      if: ${{ matrix.scala == '3.1.0' }}
      run: sbt -J-XX:+UseG1GC -J-Xmx5g -J-Xms5g -J-Xss16m ++${{ matrix.scala }} examples/compile
  release:
    name: Release
    runs-on: ubuntu-latest
    needs:
    - build-core
    - integration-test
    - build-clients-0
    - build-clients-1
    - build-clients-2
    - build-clients-3
    - build-clients-4
    - build-clients-5
    - build-clients-6
    - build-clients-7
    - build-clients-8
    - build-clients-9
    - build-clients-10
    if: ${{ github.ref == 'refs/heads/master' }}
    steps:
    - name: Checkout current branch
      uses: actions/checkout@v2
      with:
        fetch-depth: 0
    - name: Setup Java and Scala
      uses: olafurpg/setup-scala@v10
      with:
        java-version: adopt@1.8
    - name: Setup GPG
      uses: olafurpg/setup-gpg@v3
    - name: Load PGP secret
      run: .github/import-key.sh
      env:
        PGP_SECRET: ${{ secrets.PGP_SECRET }}
    - name: Cache SBT
      uses: actions/cache@v2
      with:
        path: ~/.ivy2/cache

          ~/.sbt

          ~/.coursier/cache/v1

          ~/.cache/coursier/v1
        key: ubuntu-latest-sbt-2.13.7-${{ hashFiles('**/*.sbt') }}-${{ hashFiles('**/build.properties')
          }}
    - name: Download stored core targets
      uses: actions/download-artifact@v2
      with:
        name: target-core-ubuntu-latest-2.13.7-adopt@1.8
    - name: Inflate core targets
      run: tar xvf targets.tar

        rm targets.tar
    - name: Download stored clients-0 targets
      uses: actions/download-artifact@v2
      with:
        name: target-clients-0-ubuntu-latest-2.13.7-adopt@1.8
    - name: Inflate clients-0 targets
      run: tar xvf targets.tar

        rm targets.tar
    - name: Download stored clients-1 targets
      uses: actions/download-artifact@v2
      with:
        name: target-clients-1-ubuntu-latest-2.13.7-adopt@1.8
    - name: Inflate clients-1 targets
      run: tar xvf targets.tar

        rm targets.tar
    - name: Download stored clients-2 targets
      uses: actions/download-artifact@v2
      with:
        name: target-clients-2-ubuntu-latest-2.13.7-adopt@1.8
    - name: Inflate clients-2 targets
      run: tar xvf targets.tar

        rm targets.tar
    - name: Download stored clients-3 targets
      uses: actions/download-artifact@v2
      with:
        name: target-clients-3-ubuntu-latest-2.13.7-adopt@1.8
    - name: Inflate clients-3 targets
      run: tar xvf targets.tar

        rm targets.tar
    - name: Download stored clients-4 targets
      uses: actions/download-artifact@v2
      with:
        name: target-clients-4-ubuntu-latest-2.13.7-adopt@1.8
    - name: Inflate clients-4 targets
      run: tar xvf targets.tar

        rm targets.tar
    - name: Download stored clients-5 targets
      uses: actions/download-artifact@v2
      with:
        name: target-clients-5-ubuntu-latest-2.13.7-adopt@1.8
    - name: Inflate clients-5 targets
      run: tar xvf targets.tar

        rm targets.tar
    - name: Download stored clients-6 targets
      uses: actions/download-artifact@v2
      with:
        name: target-clients-6-ubuntu-latest-2.13.7-adopt@1.8
    - name: Inflate clients-6 targets
      run: tar xvf targets.tar

        rm targets.tar
    - name: Download stored clients-7 targets
      uses: actions/download-artifact@v2
      with:
        name: target-clients-7-ubuntu-latest-2.13.7-adopt@1.8
    - name: Inflate clients-7 targets
      run: tar xvf targets.tar

        rm targets.tar
    - name: Download stored clients-8 targets
      uses: actions/download-artifact@v2
      with:
        name: target-clients-8-ubuntu-latest-2.13.7-adopt@1.8
    - name: Inflate clients-8 targets
      run: tar xvf targets.tar

        rm targets.tar
    - name: Download stored clients-9 targets
      uses: actions/download-artifact@v2
      with:
        name: target-clients-9-ubuntu-latest-2.13.7-adopt@1.8
    - name: Inflate clients-9 targets
      run: tar xvf targets.tar

        rm targets.tar
    - name: Download stored clients-10 targets
      uses: actions/download-artifact@v2
      with:
        name: target-clients-10-ubuntu-latest-2.13.7-adopt@1.8
    - name: Inflate clients-10 targets
      run: tar xvf targets.tar

        rm targets.tar
    - name: Download stored core targets
      uses: actions/download-artifact@v2
      with:
        name: target-core-ubuntu-latest-2.12.15-adopt@1.8
    - name: Inflate core targets
      run: tar xvf targets.tar

        rm targets.tar
    - name: Download stored clients-0 targets
      uses: actions/download-artifact@v2
      with:
        name: target-clients-0-ubuntu-latest-2.12.15-adopt@1.8
    - name: Inflate clients-0 targets
      run: tar xvf targets.tar

        rm targets.tar
    - name: Download stored clients-1 targets
      uses: actions/download-artifact@v2
      with:
        name: target-clients-1-ubuntu-latest-2.12.15-adopt@1.8
    - name: Inflate clients-1 targets
      run: tar xvf targets.tar

        rm targets.tar
    - name: Download stored clients-2 targets
      uses: actions/download-artifact@v2
      with:
        name: target-clients-2-ubuntu-latest-2.12.15-adopt@1.8
    - name: Inflate clients-2 targets
      run: tar xvf targets.tar

        rm targets.tar
    - name: Download stored clients-3 targets
      uses: actions/download-artifact@v2
      with:
        name: target-clients-3-ubuntu-latest-2.12.15-adopt@1.8
    - name: Inflate clients-3 targets
      run: tar xvf targets.tar

        rm targets.tar
    - name: Download stored clients-4 targets
      uses: actions/download-artifact@v2
      with:
        name: target-clients-4-ubuntu-latest-2.12.15-adopt@1.8
    - name: Inflate clients-4 targets
      run: tar xvf targets.tar

        rm targets.tar
    - name: Download stored clients-5 targets
      uses: actions/download-artifact@v2
      with:
        name: target-clients-5-ubuntu-latest-2.12.15-adopt@1.8
    - name: Inflate clients-5 targets
      run: tar xvf targets.tar

        rm targets.tar
    - name: Download stored clients-6 targets
      uses: actions/download-artifact@v2
      with:
        name: target-clients-6-ubuntu-latest-2.12.15-adopt@1.8
    - name: Inflate clients-6 targets
      run: tar xvf targets.tar

        rm targets.tar
    - name: Download stored clients-7 targets
      uses: actions/download-artifact@v2
      with:
        name: target-clients-7-ubuntu-latest-2.12.15-adopt@1.8
    - name: Inflate clients-7 targets
      run: tar xvf targets.tar

        rm targets.tar
    - name: Download stored clients-8 targets
      uses: actions/download-artifact@v2
      with:
        name: target-clients-8-ubuntu-latest-2.12.15-adopt@1.8
    - name: Inflate clients-8 targets
      run: tar xvf targets.tar

        rm targets.tar
    - name: Download stored clients-9 targets
      uses: actions/download-artifact@v2
      with:
        name: target-clients-9-ubuntu-latest-2.12.15-adopt@1.8
    - name: Inflate clients-9 targets
      run: tar xvf targets.tar

        rm targets.tar
    - name: Download stored clients-10 targets
      uses: actions/download-artifact@v2
      with:
        name: target-clients-10-ubuntu-latest-2.12.15-adopt@1.8
    - name: Inflate clients-10 targets
      run: tar xvf targets.tar

        rm targets.tar
    - name: Download stored core targets
      uses: actions/download-artifact@v2
      with:
        name: target-core-ubuntu-latest-3.1.0-adopt@1.8
    - name: Inflate core targets
      run: tar xvf targets.tar

        rm targets.tar
    - name: Download stored clients-0 targets
      uses: actions/download-artifact@v2
      with:
        name: target-clients-0-ubuntu-latest-3.1.0-adopt@1.8
    - name: Inflate clients-0 targets
      run: tar xvf targets.tar

        rm targets.tar
    - name: Download stored clients-1 targets
      uses: actions/download-artifact@v2
      with:
        name: target-clients-1-ubuntu-latest-3.1.0-adopt@1.8
    - name: Inflate clients-1 targets
      run: tar xvf targets.tar

        rm targets.tar
    - name: Download stored clients-2 targets
      uses: actions/download-artifact@v2
      with:
        name: target-clients-2-ubuntu-latest-3.1.0-adopt@1.8
    - name: Inflate clients-2 targets
      run: tar xvf targets.tar

        rm targets.tar
    - name: Download stored clients-3 targets
      uses: actions/download-artifact@v2
      with:
        name: target-clients-3-ubuntu-latest-3.1.0-adopt@1.8
    - name: Inflate clients-3 targets
      run: tar xvf targets.tar

        rm targets.tar
    - name: Download stored clients-4 targets
      uses: actions/download-artifact@v2
      with:
        name: target-clients-4-ubuntu-latest-3.1.0-adopt@1.8
    - name: Inflate clients-4 targets
      run: tar xvf targets.tar

        rm targets.tar
    - name: Download stored clients-5 targets
      uses: actions/download-artifact@v2
      with:
        name: target-clients-5-ubuntu-latest-3.1.0-adopt@1.8
    - name: Inflate clients-5 targets
      run: tar xvf targets.tar

        rm targets.tar
    - name: Download stored clients-6 targets
      uses: actions/download-artifact@v2
      with:
        name: target-clients-6-ubuntu-latest-3.1.0-adopt@1.8
    - name: Inflate clients-6 targets
      run: tar xvf targets.tar

        rm targets.tar
    - name: Download stored clients-7 targets
      uses: actions/download-artifact@v2
      with:
        name: target-clients-7-ubuntu-latest-3.1.0-adopt@1.8
    - name: Inflate clients-7 targets
      run: tar xvf targets.tar

        rm targets.tar
    - name: Download stored clients-8 targets
      uses: actions/download-artifact@v2
      with:
        name: target-clients-8-ubuntu-latest-3.1.0-adopt@1.8
    - name: Inflate clients-8 targets
      run: tar xvf targets.tar

        rm targets.tar
    - name: Download stored clients-9 targets
      uses: actions/download-artifact@v2
      with:
        name: target-clients-9-ubuntu-latest-3.1.0-adopt@1.8
    - name: Inflate clients-9 targets
      run: tar xvf targets.tar

        rm targets.tar
    - name: Download stored clients-10 targets
      uses: actions/download-artifact@v2
      with:
        name: target-clients-10-ubuntu-latest-3.1.0-adopt@1.8
    - name: Inflate clients-10 targets
      run: tar xvf targets.tar

        rm targets.tar
    - name: Publish artifacts
      run: sbt -J-XX:+UseG1GC -J-Xmx5g -J-Xms5g -J-Xss16m sonatypeBundleRelease
      env:
        PGP_PASSPHRASE: ${{ secrets.PGP_PASSPHRASE }}
        PGP_SECRET: ${{ secrets.PGP_SECRET }}
        SONATYPE_USERNAME: ${{ secrets.SONATYPE_USERNAME }}
        SONATYPE_PASSWORD: ${{ secrets.SONATYPE_PASSWORD }}
  microsite:
    name: Build and publish microsite
    runs-on: ubuntu-latest
    needs:
    - release
    if: ${{ github.ref == 'refs/heads/master' }}
    steps:
    - name: Checkout current branch
      uses: actions/checkout@v2
      with:
        fetch-depth: 0
    - name: Setup Java and Scala
      uses: olafurpg/setup-scala@v10
      with:
        java-version: adopt@1.8
    - name: Cache SBT
      uses: actions/cache@v2
      with:
        path: ~/.ivy2/cache

          ~/.sbt

          ~/.coursier/cache/v1

          ~/.cache/coursier/v1
        key: ubuntu-latest-sbt-2.13.7-${{ hashFiles('**/*.sbt') }}-${{ hashFiles('**/build.properties')
          }}
    - name: Setup GIT user
      uses: fregante/setup-git-user@v1
    - name: Setup Ruby
      uses: ruby/setup-ruby@v1
      with:
        ruby-version: 2.6.6
        bundler-cache: true
    - name: Install Jekyll
      run: gem install sass

        gem install jekyll -v 4.0.0

        gem install jemoji -v 0.11.1

        gem install jekyll-sitemap -v 1.4.0
    - name: Build and publish microsite
      run: sbt -J-XX:+UseG1GC -J-Xmx4g -J-Xms4g -J-Xss16m ++2.13.3 generateArtifactList
        docs/publishMicrosite
      env:
        GITHUB_TOKEN: ${{ secrets.ADMIN_GITHUB_TOKEN }}<|MERGE_RESOLUTION|>--- conflicted
+++ resolved
@@ -50,11 +50,7 @@
         - ubuntu-latest
         scala:
         - 2.12.15
-<<<<<<< HEAD
-        - 2.13.6
-=======
         - 2.13.7
->>>>>>> c1f2222d
         - 3.1.0
         java:
         - adopt@1.8
@@ -140,11 +136,7 @@
         - ubuntu-latest
         scala:
         - 2.12.15
-<<<<<<< HEAD
-        - 2.13.6
-=======
         - 2.13.7
->>>>>>> c1f2222d
         - 3.1.0
         java:
         - adopt@1.8
@@ -205,16 +197,9 @@
       run: sbt -J-XX:+UseG1GC -J-Xmx6g -J-Xms6g -J-Xss16m ++${{ matrix.scala }} zio-aws-accessanalyzer/publishSigned
         zio-aws-account/publishSigned zio-aws-acm/publishSigned zio-aws-acmpca/publishSigned
         zio-aws-alexaforbusiness/publishSigned zio-aws-amp/publishSigned zio-aws-amplify/publishSigned
-<<<<<<< HEAD
         zio-aws-amplifybackend/publishSigned zio-aws-apigateway/publishSigned zio-aws-apigatewaymanagementapi/publishSigned
         zio-aws-apigatewayv2/publishSigned zio-aws-appconfig/publishSigned zio-aws-appflow/publishSigned
         zio-aws-appintegrations/publishSigned zio-aws-applicationautoscaling/publishSigned
-=======
-        zio-aws-amplifybackend/publishSigned zio-aws-amplifyuibuilder/publishSigned
-        zio-aws-apigateway/publishSigned zio-aws-apigatewaymanagementapi/publishSigned
-        zio-aws-apigatewayv2/publishSigned zio-aws-appconfig/publishSigned zio-aws-appconfigdata/publishSigned
-        zio-aws-appflow/publishSigned zio-aws-appintegrations/publishSigned zio-aws-applicationautoscaling/publishSigned
->>>>>>> c1f2222d
         zio-aws-applicationcostprofiler/publishSigned zio-aws-applicationdiscovery/publishSigned
         zio-aws-applicationinsights/publishSigned zio-aws-appmesh/publishSigned zio-aws-apprunner/publishSigned
         zio-aws-appstream/publishSigned zio-aws-appsync/publishSigned zio-aws-athena/publishSigned
@@ -242,11 +227,7 @@
         - ubuntu-latest
         scala:
         - 2.12.15
-<<<<<<< HEAD
-        - 2.13.6
-=======
         - 2.13.7
->>>>>>> c1f2222d
         - 3.1.0
         java:
         - adopt@1.8
@@ -291,7 +272,6 @@
         rm targets.tar
     - name: Build libraries
       if: ${{ github.ref != 'refs/heads/master' }}
-<<<<<<< HEAD
       run: sbt -J-XX:+UseG1GC -J-Xmx6g -J-Xms6g -J-Xss16m ++${{ matrix.scala }} zio-aws-budgets/compile
         zio-aws-chime/compile zio-aws-chimesdkidentity/compile zio-aws-chimesdkmessaging/compile
         zio-aws-cloud9/compile zio-aws-cloudcontrol/compile zio-aws-clouddirectory/compile
@@ -310,28 +290,6 @@
         zio-aws-cloud9/publishSigned zio-aws-cloudcontrol/publishSigned zio-aws-clouddirectory/publishSigned
         zio-aws-cloudformation/publishSigned zio-aws-cloudfront/publishSigned zio-aws-cloudhsm/publishSigned
         zio-aws-cloudhsmv2/publishSigned zio-aws-cloudsearch/publishSigned zio-aws-cloudsearchdomain/publishSigned
-=======
-      run: sbt -J-XX:+UseG1GC -J-Xmx6g -J-Xms6g -J-Xss16m ++${{ matrix.scala }} zio-aws-batch/compile
-        zio-aws-braket/compile zio-aws-budgets/compile zio-aws-chime/compile zio-aws-chimesdkidentity/compile
-        zio-aws-chimesdkmeetings/compile zio-aws-chimesdkmessaging/compile zio-aws-cloud9/compile
-        zio-aws-cloudcontrol/compile zio-aws-clouddirectory/compile zio-aws-cloudformation/compile
-        zio-aws-cloudfront/compile zio-aws-cloudhsm/compile zio-aws-cloudhsmv2/compile
-        zio-aws-cloudsearch/compile zio-aws-cloudsearchdomain/compile zio-aws-cloudtrail/compile
-        zio-aws-cloudwatch/compile zio-aws-cloudwatchevents/compile zio-aws-cloudwatchlogs/compile
-        zio-aws-codeartifact/compile zio-aws-codebuild/compile zio-aws-codecommit/compile
-        zio-aws-codedeploy/compile zio-aws-codeguruprofiler/compile zio-aws-codegurureviewer/compile
-        zio-aws-codepipeline/compile zio-aws-codestar/compile zio-aws-codestarconnections/compile
-        zio-aws-codestarnotifications/compile
-    - name: Build and publish libraries
-      if: ${{ github.ref == 'refs/heads/master' }}
-      run: sbt -J-XX:+UseG1GC -J-Xmx6g -J-Xms6g -J-Xss16m ++${{ matrix.scala }} zio-aws-batch/publishSigned
-        zio-aws-braket/publishSigned zio-aws-budgets/publishSigned zio-aws-chime/publishSigned
-        zio-aws-chimesdkidentity/publishSigned zio-aws-chimesdkmeetings/publishSigned
-        zio-aws-chimesdkmessaging/publishSigned zio-aws-cloud9/publishSigned zio-aws-cloudcontrol/publishSigned
-        zio-aws-clouddirectory/publishSigned zio-aws-cloudformation/publishSigned
-        zio-aws-cloudfront/publishSigned zio-aws-cloudhsm/publishSigned zio-aws-cloudhsmv2/publishSigned
-        zio-aws-cloudsearch/publishSigned zio-aws-cloudsearchdomain/publishSigned
->>>>>>> c1f2222d
         zio-aws-cloudtrail/publishSigned zio-aws-cloudwatch/publishSigned zio-aws-cloudwatchevents/publishSigned
         zio-aws-cloudwatchlogs/publishSigned zio-aws-codeartifact/publishSigned zio-aws-codebuild/publishSigned
         zio-aws-codecommit/publishSigned zio-aws-codedeploy/publishSigned zio-aws-codeguruprofiler/publishSigned
@@ -359,11 +317,7 @@
         - ubuntu-latest
         scala:
         - 2.12.15
-<<<<<<< HEAD
-        - 2.13.6
-=======
         - 2.13.7
->>>>>>> c1f2222d
         - 3.1.0
         java:
         - adopt@1.8
@@ -417,13 +371,9 @@
         zio-aws-datapipeline/compile zio-aws-datasync/compile zio-aws-dax/compile
         zio-aws-detective/compile zio-aws-devicefarm/compile zio-aws-devopsguru/compile
         zio-aws-directconnect/compile zio-aws-directory/compile zio-aws-dlm/compile
-<<<<<<< HEAD
         zio-aws-docdb/compile zio-aws-dynamodb/compile zio-aws-dynamodbstreams/compile
         zio-aws-ebs/compile zio-aws-ec2instanceconnect/compile zio-aws-ecr/compile
-=======
-        zio-aws-docdb/compile zio-aws-drs/compile zio-aws-dynamodb/compile zio-aws-dynamodbstreams/compile
-        zio-aws-ebs/compile
->>>>>>> c1f2222d
+
     - name: Build and publish libraries
       if: ${{ github.ref == 'refs/heads/master' }}
       run: sbt -J-XX:+UseG1GC -J-Xmx6g -J-Xms6g -J-Xss16m ++${{ matrix.scala }} zio-aws-cognitoidentity/publishSigned
@@ -436,13 +386,9 @@
         zio-aws-datapipeline/publishSigned zio-aws-datasync/publishSigned zio-aws-dax/publishSigned
         zio-aws-detective/publishSigned zio-aws-devicefarm/publishSigned zio-aws-devopsguru/publishSigned
         zio-aws-directconnect/publishSigned zio-aws-directory/publishSigned zio-aws-dlm/publishSigned
-<<<<<<< HEAD
         zio-aws-docdb/publishSigned zio-aws-dynamodb/publishSigned zio-aws-dynamodbstreams/publishSigned
         zio-aws-ebs/publishSigned zio-aws-ec2instanceconnect/publishSigned zio-aws-ecr/publishSigned
-=======
-        zio-aws-docdb/publishSigned zio-aws-drs/publishSigned zio-aws-dynamodb/publishSigned
-        zio-aws-dynamodbstreams/publishSigned zio-aws-ebs/publishSigned
->>>>>>> c1f2222d
+
       env:
         PGP_PASSPHRASE: ${{ secrets.PGP_PASSPHRASE }}
         PGP_SECRET: ${{ secrets.PGP_SECRET }}
@@ -465,11 +411,7 @@
         - ubuntu-latest
         scala:
         - 2.12.15
-<<<<<<< HEAD
-        - 2.13.6
-=======
         - 2.13.7
->>>>>>> c1f2222d
         - 3.1.0
         java:
         - adopt@1.8
@@ -514,20 +456,11 @@
         rm targets.tar
     - name: Build libraries
       if: ${{ github.ref != 'refs/heads/master' }}
-<<<<<<< HEAD
       run: sbt -J-XX:+UseG1GC -J-Xmx6g -J-Xms6g -J-Xss16m ++${{ matrix.scala }} zio-aws-ecrpublic/compile
         zio-aws-ecs/compile zio-aws-efs/compile zio-aws-eks/compile zio-aws-elasticache/compile
         zio-aws-elasticbeanstalk/compile zio-aws-elasticinference/compile zio-aws-elasticloadbalancing/compile
         zio-aws-elasticloadbalancingv2/compile zio-aws-elasticsearch/compile zio-aws-elastictranscoder/compile
         zio-aws-emr/compile zio-aws-emrcontainers/compile zio-aws-eventbridge/compile
-=======
-      run: sbt -J-XX:+UseG1GC -J-Xmx6g -J-Xms6g -J-Xss16m ++${{ matrix.scala }} zio-aws-ec2instanceconnect/compile
-        zio-aws-ecr/compile zio-aws-ecrpublic/compile zio-aws-ecs/compile zio-aws-efs/compile
-        zio-aws-eks/compile zio-aws-elasticache/compile zio-aws-elasticbeanstalk/compile
-        zio-aws-elasticinference/compile zio-aws-elasticloadbalancing/compile zio-aws-elasticloadbalancingv2/compile
-        zio-aws-elasticsearch/compile zio-aws-elastictranscoder/compile zio-aws-emr/compile
-        zio-aws-emrcontainers/compile zio-aws-eventbridge/compile zio-aws-evidently/compile
->>>>>>> c1f2222d
         zio-aws-finspace/compile zio-aws-finspacedata/compile zio-aws-firehose/compile
         zio-aws-fis/compile zio-aws-fms/compile zio-aws-forecast/compile zio-aws-forecastquery/compile
         zio-aws-frauddetector/compile zio-aws-fsx/compile zio-aws-gamelift/compile
@@ -535,7 +468,6 @@
         zio-aws-grafana/compile zio-aws-greengrass/compile
     - name: Build and publish libraries
       if: ${{ github.ref == 'refs/heads/master' }}
-<<<<<<< HEAD
       run: sbt -J-XX:+UseG1GC -J-Xmx6g -J-Xms6g -J-Xss16m ++${{ matrix.scala }} zio-aws-ecrpublic/publishSigned
         zio-aws-ecs/publishSigned zio-aws-efs/publishSigned zio-aws-eks/publishSigned
         zio-aws-elasticache/publishSigned zio-aws-elasticbeanstalk/publishSigned zio-aws-elasticinference/publishSigned
@@ -547,20 +479,6 @@
         zio-aws-forecastquery/publishSigned zio-aws-frauddetector/publishSigned zio-aws-fsx/publishSigned
         zio-aws-gamelift/publishSigned zio-aws-glacier/publishSigned zio-aws-globalaccelerator/publishSigned
         zio-aws-glue/publishSigned zio-aws-grafana/publishSigned zio-aws-greengrass/publishSigned
-=======
-      run: sbt -J-XX:+UseG1GC -J-Xmx6g -J-Xms6g -J-Xss16m ++${{ matrix.scala }} zio-aws-ec2instanceconnect/publishSigned
-        zio-aws-ecr/publishSigned zio-aws-ecrpublic/publishSigned zio-aws-ecs/publishSigned
-        zio-aws-efs/publishSigned zio-aws-eks/publishSigned zio-aws-elasticache/publishSigned
-        zio-aws-elasticbeanstalk/publishSigned zio-aws-elasticinference/publishSigned
-        zio-aws-elasticloadbalancing/publishSigned zio-aws-elasticloadbalancingv2/publishSigned
-        zio-aws-elasticsearch/publishSigned zio-aws-elastictranscoder/publishSigned
-        zio-aws-emr/publishSigned zio-aws-emrcontainers/publishSigned zio-aws-eventbridge/publishSigned
-        zio-aws-evidently/publishSigned zio-aws-finspace/publishSigned zio-aws-finspacedata/publishSigned
-        zio-aws-firehose/publishSigned zio-aws-fis/publishSigned zio-aws-fms/publishSigned
-        zio-aws-forecast/publishSigned zio-aws-forecastquery/publishSigned zio-aws-frauddetector/publishSigned
-        zio-aws-fsx/publishSigned zio-aws-gamelift/publishSigned zio-aws-glacier/publishSigned
-        zio-aws-globalaccelerator/publishSigned zio-aws-glue/publishSigned
->>>>>>> c1f2222d
       env:
         PGP_PASSPHRASE: ${{ secrets.PGP_PASSPHRASE }}
         PGP_SECRET: ${{ secrets.PGP_SECRET }}
@@ -583,11 +501,7 @@
         - ubuntu-latest
         scala:
         - 2.12.15
-<<<<<<< HEAD
-        - 2.13.6
-=======
         - 2.13.7
->>>>>>> c1f2222d
         - 3.1.0
         java:
         - adopt@1.8
@@ -632,7 +546,6 @@
         rm targets.tar
     - name: Build libraries
       if: ${{ github.ref != 'refs/heads/master' }}
-<<<<<<< HEAD
       run: sbt -J-XX:+UseG1GC -J-Xmx6g -J-Xms6g -J-Xss16m ++${{ matrix.scala }} zio-aws-greengrassv2/compile
         zio-aws-groundstation/compile zio-aws-guardduty/compile zio-aws-health/compile
         zio-aws-healthlake/compile zio-aws-honeycode/compile zio-aws-iam/compile zio-aws-identitystore/compile
@@ -649,38 +562,13 @@
         zio-aws-groundstation/publishSigned zio-aws-guardduty/publishSigned zio-aws-health/publishSigned
         zio-aws-healthlake/publishSigned zio-aws-honeycode/publishSigned zio-aws-iam/publishSigned
         zio-aws-identitystore/publishSigned zio-aws-imagebuilder/publishSigned zio-aws-inspector/publishSigned
-=======
-      run: sbt -J-XX:+UseG1GC -J-Xmx6g -J-Xms6g -J-Xss16m ++${{ matrix.scala }} zio-aws-grafana/compile
-        zio-aws-greengrass/compile zio-aws-greengrassv2/compile zio-aws-groundstation/compile
-        zio-aws-guardduty/compile zio-aws-health/compile zio-aws-healthlake/compile
-        zio-aws-honeycode/compile zio-aws-iam/compile zio-aws-identitystore/compile
-        zio-aws-imagebuilder/compile zio-aws-inspector/compile zio-aws-inspector2/compile
-        zio-aws-iot/compile zio-aws-iot1clickdevices/compile zio-aws-iot1clickprojects/compile
-        zio-aws-iotanalytics/compile zio-aws-iotdataplane/compile zio-aws-iotdeviceadvisor/compile
-        zio-aws-iotevents/compile zio-aws-ioteventsdata/compile zio-aws-iotfleethub/compile
-        zio-aws-iotjobsdataplane/compile zio-aws-iotsecuretunneling/compile zio-aws-iotsitewise/compile
-        zio-aws-iotthingsgraph/compile zio-aws-iottwinmaker/compile zio-aws-iotwireless/compile
-        zio-aws-ivs/compile zio-aws-kafka/compile
-    - name: Build and publish libraries
-      if: ${{ github.ref == 'refs/heads/master' }}
-      run: sbt -J-XX:+UseG1GC -J-Xmx6g -J-Xms6g -J-Xss16m ++${{ matrix.scala }} zio-aws-grafana/publishSigned
-        zio-aws-greengrass/publishSigned zio-aws-greengrassv2/publishSigned zio-aws-groundstation/publishSigned
-        zio-aws-guardduty/publishSigned zio-aws-health/publishSigned zio-aws-healthlake/publishSigned
-        zio-aws-honeycode/publishSigned zio-aws-iam/publishSigned zio-aws-identitystore/publishSigned
-        zio-aws-imagebuilder/publishSigned zio-aws-inspector/publishSigned zio-aws-inspector2/publishSigned
->>>>>>> c1f2222d
         zio-aws-iot/publishSigned zio-aws-iot1clickdevices/publishSigned zio-aws-iot1clickprojects/publishSigned
         zio-aws-iotanalytics/publishSigned zio-aws-iotdataplane/publishSigned zio-aws-iotdeviceadvisor/publishSigned
         zio-aws-iotevents/publishSigned zio-aws-ioteventsdata/publishSigned zio-aws-iotfleethub/publishSigned
         zio-aws-iotjobsdataplane/publishSigned zio-aws-iotsecuretunneling/publishSigned
-<<<<<<< HEAD
         zio-aws-iotsitewise/publishSigned zio-aws-iotthingsgraph/publishSigned zio-aws-iotwireless/publishSigned
         zio-aws-ivs/publishSigned zio-aws-kafka/publishSigned zio-aws-kafkaconnect/publishSigned
         zio-aws-kendra/publishSigned zio-aws-kinesis/publishSigned
-=======
-        zio-aws-iotsitewise/publishSigned zio-aws-iotthingsgraph/publishSigned zio-aws-iottwinmaker/publishSigned
-        zio-aws-iotwireless/publishSigned zio-aws-ivs/publishSigned zio-aws-kafka/publishSigned
->>>>>>> c1f2222d
       env:
         PGP_PASSPHRASE: ${{ secrets.PGP_PASSPHRASE }}
         PGP_SECRET: ${{ secrets.PGP_SECRET }}
@@ -703,11 +591,7 @@
         - ubuntu-latest
         scala:
         - 2.12.15
-<<<<<<< HEAD
-        - 2.13.6
-=======
         - 2.13.7
->>>>>>> c1f2222d
         - 3.1.0
         java:
         - adopt@1.8
@@ -752,12 +636,7 @@
         rm targets.tar
     - name: Build libraries
       if: ${{ github.ref != 'refs/heads/master' }}
-<<<<<<< HEAD
       run: sbt -J-XX:+UseG1GC -J-Xmx6g -J-Xms6g -J-Xss16m ++${{ matrix.scala }} zio-aws-kinesisanalytics/compile
-=======
-      run: sbt -J-XX:+UseG1GC -J-Xmx6g -J-Xms6g -J-Xss16m ++${{ matrix.scala }} zio-aws-kafkaconnect/compile
-        zio-aws-kendra/compile zio-aws-kinesis/compile zio-aws-kinesisanalytics/compile
->>>>>>> c1f2222d
         zio-aws-kinesisanalyticsv2/compile zio-aws-kinesisvideo/compile zio-aws-kinesisvideoarchivedmedia/compile
         zio-aws-kinesisvideomedia/compile zio-aws-kinesisvideosignaling/compile zio-aws-kms/compile
         zio-aws-lakeformation/compile zio-aws-lambda/compile zio-aws-lexmodelbuilding/compile
@@ -770,12 +649,7 @@
         zio-aws-mediaconnect/compile zio-aws-mediaconvert/compile
     - name: Build and publish libraries
       if: ${{ github.ref == 'refs/heads/master' }}
-<<<<<<< HEAD
       run: sbt -J-XX:+UseG1GC -J-Xmx6g -J-Xms6g -J-Xss16m ++${{ matrix.scala }} zio-aws-kinesisanalytics/publishSigned
-=======
-      run: sbt -J-XX:+UseG1GC -J-Xmx6g -J-Xms6g -J-Xss16m ++${{ matrix.scala }} zio-aws-kafkaconnect/publishSigned
-        zio-aws-kendra/publishSigned zio-aws-kinesis/publishSigned zio-aws-kinesisanalytics/publishSigned
->>>>>>> c1f2222d
         zio-aws-kinesisanalyticsv2/publishSigned zio-aws-kinesisvideo/publishSigned
         zio-aws-kinesisvideoarchivedmedia/publishSigned zio-aws-kinesisvideomedia/publishSigned
         zio-aws-kinesisvideosignaling/publishSigned zio-aws-kms/publishSigned zio-aws-lakeformation/publishSigned
@@ -809,11 +683,7 @@
         - ubuntu-latest
         scala:
         - 2.12.15
-<<<<<<< HEAD
-        - 2.13.6
-=======
         - 2.13.7
->>>>>>> c1f2222d
         - 3.1.0
         java:
         - adopt@1.8
@@ -858,7 +728,6 @@
         rm targets.tar
     - name: Build libraries
       if: ${{ github.ref != 'refs/heads/master' }}
-<<<<<<< HEAD
       run: sbt -J-XX:+UseG1GC -J-Xmx6g -J-Xms6g -J-Xss16m ++${{ matrix.scala }} zio-aws-medialive/compile
         zio-aws-mediapackage/compile zio-aws-mediapackagevod/compile zio-aws-mediastore/compile
         zio-aws-mediastoredata/compile zio-aws-mediatailor/compile zio-aws-memorydb/compile
@@ -875,38 +744,13 @@
         zio-aws-mediapackage/publishSigned zio-aws-mediapackagevod/publishSigned zio-aws-mediastore/publishSigned
         zio-aws-mediastoredata/publishSigned zio-aws-mediatailor/publishSigned zio-aws-memorydb/publishSigned
         zio-aws-mgn/publishSigned zio-aws-migrationhub/publishSigned zio-aws-migrationhubconfig/publishSigned
-=======
-      run: sbt -J-XX:+UseG1GC -J-Xmx6g -J-Xms6g -J-Xss16m ++${{ matrix.scala }} zio-aws-mediaconnect/compile
-        zio-aws-mediaconvert/compile zio-aws-medialive/compile zio-aws-mediapackage/compile
-        zio-aws-mediapackagevod/compile zio-aws-mediastore/compile zio-aws-mediastoredata/compile
-        zio-aws-mediatailor/compile zio-aws-memorydb/compile zio-aws-mgn/compile zio-aws-migrationhub/compile
-        zio-aws-migrationhubconfig/compile zio-aws-migrationhubrefactorspaces/compile
-        zio-aws-migrationhubstrategy/compile zio-aws-mobile/compile zio-aws-mq/compile
-        zio-aws-mturk/compile zio-aws-mwaa/compile zio-aws-neptune/compile zio-aws-networkfirewall/compile
-        zio-aws-networkmanager/compile zio-aws-nimble/compile zio-aws-opensearch/compile
-        zio-aws-opsworks/compile zio-aws-opsworkscm/compile zio-aws-organizations/compile
-        zio-aws-outposts/compile zio-aws-panorama/compile zio-aws-personalize/compile
-        zio-aws-personalizeevents/compile
-    - name: Build and publish libraries
-      if: ${{ github.ref == 'refs/heads/master' }}
-      run: sbt -J-XX:+UseG1GC -J-Xmx6g -J-Xms6g -J-Xss16m ++${{ matrix.scala }} zio-aws-mediaconnect/publishSigned
-        zio-aws-mediaconvert/publishSigned zio-aws-medialive/publishSigned zio-aws-mediapackage/publishSigned
-        zio-aws-mediapackagevod/publishSigned zio-aws-mediastore/publishSigned zio-aws-mediastoredata/publishSigned
-        zio-aws-mediatailor/publishSigned zio-aws-memorydb/publishSigned zio-aws-mgn/publishSigned
-        zio-aws-migrationhub/publishSigned zio-aws-migrationhubconfig/publishSigned
-        zio-aws-migrationhubrefactorspaces/publishSigned zio-aws-migrationhubstrategy/publishSigned
->>>>>>> c1f2222d
         zio-aws-mobile/publishSigned zio-aws-mq/publishSigned zio-aws-mturk/publishSigned
         zio-aws-mwaa/publishSigned zio-aws-neptune/publishSigned zio-aws-networkfirewall/publishSigned
         zio-aws-networkmanager/publishSigned zio-aws-nimble/publishSigned zio-aws-opensearch/publishSigned
         zio-aws-opsworks/publishSigned zio-aws-opsworkscm/publishSigned zio-aws-organizations/publishSigned
         zio-aws-outposts/publishSigned zio-aws-panorama/publishSigned zio-aws-personalize/publishSigned
-<<<<<<< HEAD
         zio-aws-personalizeevents/publishSigned zio-aws-personalizeruntime/publishSigned
         zio-aws-pi/publishSigned zio-aws-pinpoint/publishSigned
-=======
-        zio-aws-personalizeevents/publishSigned
->>>>>>> c1f2222d
       env:
         PGP_PASSPHRASE: ${{ secrets.PGP_PASSPHRASE }}
         PGP_SECRET: ${{ secrets.PGP_SECRET }}
@@ -929,11 +773,7 @@
         - ubuntu-latest
         scala:
         - 2.12.15
-<<<<<<< HEAD
-        - 2.13.6
-=======
         - 2.13.7
->>>>>>> c1f2222d
         - 3.1.0
         java:
         - adopt@1.8
@@ -978,7 +818,6 @@
         rm targets.tar
     - name: Build libraries
       if: ${{ github.ref != 'refs/heads/master' }}
-<<<<<<< HEAD
       run: sbt -J-XX:+UseG1GC -J-Xmx6g -J-Xms6g -J-Xss16m ++${{ matrix.scala }} zio-aws-pinpointemail/compile
         zio-aws-pinpointsmsvoice/compile zio-aws-polly/compile zio-aws-pricing/compile
         zio-aws-proton/compile zio-aws-qldb/compile zio-aws-qldbsession/compile zio-aws-quicksight/compile
@@ -1003,33 +842,6 @@
         zio-aws-s3/publishSigned zio-aws-s3control/publishSigned zio-aws-s3outposts/publishSigned
         zio-aws-sagemaker/publishSigned zio-aws-sagemakera2iruntime/publishSigned
         zio-aws-sagemakeredge/publishSigned
-=======
-      run: sbt -J-XX:+UseG1GC -J-Xmx6g -J-Xms6g -J-Xss16m ++${{ matrix.scala }} zio-aws-personalizeruntime/compile
-        zio-aws-pi/compile zio-aws-pinpoint/compile zio-aws-pinpointemail/compile
-        zio-aws-pinpointsmsvoice/compile zio-aws-polly/compile zio-aws-pricing/compile
-        zio-aws-proton/compile zio-aws-qldb/compile zio-aws-qldbsession/compile zio-aws-quicksight/compile
-        zio-aws-ram/compile zio-aws-rbin/compile zio-aws-rds/compile zio-aws-rdsdata/compile
-        zio-aws-redshift/compile zio-aws-redshiftdata/compile zio-aws-rekognition/compile
-        zio-aws-resiliencehub/compile zio-aws-resourcegroups/compile zio-aws-resourcegroupstaggingapi/compile
-        zio-aws-robomaker/compile zio-aws-route53/compile zio-aws-route53domains/compile
-        zio-aws-route53recoverycluster/compile zio-aws-route53recoverycontrolconfig/compile
-        zio-aws-route53recoveryreadiness/compile zio-aws-route53resolver/compile zio-aws-rum/compile
-        zio-aws-s3/compile
-    - name: Build and publish libraries
-      if: ${{ github.ref == 'refs/heads/master' }}
-      run: sbt -J-XX:+UseG1GC -J-Xmx6g -J-Xms6g -J-Xss16m ++${{ matrix.scala }} zio-aws-personalizeruntime/publishSigned
-        zio-aws-pi/publishSigned zio-aws-pinpoint/publishSigned zio-aws-pinpointemail/publishSigned
-        zio-aws-pinpointsmsvoice/publishSigned zio-aws-polly/publishSigned zio-aws-pricing/publishSigned
-        zio-aws-proton/publishSigned zio-aws-qldb/publishSigned zio-aws-qldbsession/publishSigned
-        zio-aws-quicksight/publishSigned zio-aws-ram/publishSigned zio-aws-rbin/publishSigned
-        zio-aws-rds/publishSigned zio-aws-rdsdata/publishSigned zio-aws-redshift/publishSigned
-        zio-aws-redshiftdata/publishSigned zio-aws-rekognition/publishSigned zio-aws-resiliencehub/publishSigned
-        zio-aws-resourcegroups/publishSigned zio-aws-resourcegroupstaggingapi/publishSigned
-        zio-aws-robomaker/publishSigned zio-aws-route53/publishSigned zio-aws-route53domains/publishSigned
-        zio-aws-route53recoverycluster/publishSigned zio-aws-route53recoverycontrolconfig/publishSigned
-        zio-aws-route53recoveryreadiness/publishSigned zio-aws-route53resolver/publishSigned
-        zio-aws-rum/publishSigned zio-aws-s3/publishSigned
->>>>>>> c1f2222d
       env:
         PGP_PASSPHRASE: ${{ secrets.PGP_PASSPHRASE }}
         PGP_SECRET: ${{ secrets.PGP_SECRET }}
@@ -1052,11 +864,7 @@
         - ubuntu-latest
         scala:
         - 2.12.15
-<<<<<<< HEAD
-        - 2.13.6
-=======
         - 2.13.7
->>>>>>> c1f2222d
         - 3.1.0
         java:
         - adopt@1.8
@@ -1101,13 +909,7 @@
         rm targets.tar
     - name: Build libraries
       if: ${{ github.ref != 'refs/heads/master' }}
-<<<<<<< HEAD
       run: sbt -J-XX:+UseG1GC -J-Xmx6g -J-Xms6g -J-Xss16m ++${{ matrix.scala }} zio-aws-sagemakerfeaturestoreruntime/compile
-=======
-      run: sbt -J-XX:+UseG1GC -J-Xmx6g -J-Xms6g -J-Xss16m ++${{ matrix.scala }} zio-aws-s3control/compile
-        zio-aws-s3outposts/compile zio-aws-sagemaker/compile zio-aws-sagemakera2iruntime/compile
-        zio-aws-sagemakeredge/compile zio-aws-sagemakerfeaturestoreruntime/compile
->>>>>>> c1f2222d
         zio-aws-sagemakerruntime/compile zio-aws-savingsplans/compile zio-aws-schemas/compile
         zio-aws-secretsmanager/compile zio-aws-securityhub/compile zio-aws-serverlessapplicationrepository/compile
         zio-aws-servicecatalog/compile zio-aws-servicecatalogappregistry/compile zio-aws-servicediscovery/compile
@@ -1119,13 +921,7 @@
         zio-aws-sts/compile
     - name: Build and publish libraries
       if: ${{ github.ref == 'refs/heads/master' }}
-<<<<<<< HEAD
       run: sbt -J-XX:+UseG1GC -J-Xmx6g -J-Xms6g -J-Xss16m ++${{ matrix.scala }} zio-aws-sagemakerfeaturestoreruntime/publishSigned
-=======
-      run: sbt -J-XX:+UseG1GC -J-Xmx6g -J-Xms6g -J-Xss16m ++${{ matrix.scala }} zio-aws-s3control/publishSigned
-        zio-aws-s3outposts/publishSigned zio-aws-sagemaker/publishSigned zio-aws-sagemakera2iruntime/publishSigned
-        zio-aws-sagemakeredge/publishSigned zio-aws-sagemakerfeaturestoreruntime/publishSigned
->>>>>>> c1f2222d
         zio-aws-sagemakerruntime/publishSigned zio-aws-savingsplans/publishSigned
         zio-aws-schemas/publishSigned zio-aws-secretsmanager/publishSigned zio-aws-securityhub/publishSigned
         zio-aws-serverlessapplicationrepository/publishSigned zio-aws-servicecatalog/publishSigned
@@ -1159,11 +955,7 @@
         - ubuntu-latest
         scala:
         - 2.12.15
-<<<<<<< HEAD
-        - 2.13.6
-=======
         - 2.13.7
->>>>>>> c1f2222d
         - 3.1.0
         java:
         - adopt@1.8
@@ -1208,7 +1000,6 @@
         rm targets.tar
     - name: Build libraries
       if: ${{ github.ref != 'refs/heads/master' }}
-<<<<<<< HEAD
       run: sbt -J-XX:+UseG1GC -J-Xmx6g -J-Xms6g -J-Xss16m ++${{ matrix.scala }} zio-aws-support/compile
         zio-aws-swf/compile zio-aws-synthetics/compile zio-aws-textract/compile zio-aws-timestreamquery/compile
         zio-aws-timestreamwrite/compile zio-aws-transcribe/compile zio-aws-transcribestreaming/compile
@@ -1216,17 +1007,6 @@
         zio-aws-waf/compile zio-aws-wafregional/compile zio-aws-wafv2/compile zio-aws-wellarchitected/compile
         zio-aws-wisdom/compile zio-aws-workdocs/compile zio-aws-worklink/compile zio-aws-workmail/compile
         zio-aws-workmailmessageflow/compile zio-aws-workspaces/compile zio-aws-xray/compile
-=======
-      run: sbt -J-XX:+UseG1GC -J-Xmx6g -J-Xms6g -J-Xss16m ++${{ matrix.scala }} zio-aws-ssoadmin/compile
-        zio-aws-ssooidc/compile zio-aws-storagegateway/compile zio-aws-sts/compile
-        zio-aws-support/compile zio-aws-swf/compile zio-aws-synthetics/compile zio-aws-textract/compile
-        zio-aws-timestreamquery/compile zio-aws-timestreamwrite/compile zio-aws-transcribe/compile
-        zio-aws-transcribestreaming/compile zio-aws-transfer/compile zio-aws-translate/compile
-        zio-aws-voiceid/compile zio-aws-waf/compile zio-aws-wafregional/compile zio-aws-wafv2/compile
-        zio-aws-wellarchitected/compile zio-aws-wisdom/compile zio-aws-workdocs/compile
-        zio-aws-worklink/compile zio-aws-workmail/compile zio-aws-workmailmessageflow/compile
-        zio-aws-workspaces/compile zio-aws-workspacesweb/compile zio-aws-xray/compile
->>>>>>> c1f2222d
     - name: Build and publish libraries
       if: ${{ github.ref == 'refs/heads/master' }}
       run: sbt -J-XX:+UseG1GC -J-Xmx6g -J-Xms6g -J-Xss16m ++${{ matrix.scala }} zio-aws-support/publishSigned
@@ -1237,11 +1017,7 @@
         zio-aws-waf/publishSigned zio-aws-wafregional/publishSigned zio-aws-wafv2/publishSigned
         zio-aws-wellarchitected/publishSigned zio-aws-wisdom/publishSigned zio-aws-workdocs/publishSigned
         zio-aws-worklink/publishSigned zio-aws-workmail/publishSigned zio-aws-workmailmessageflow/publishSigned
-<<<<<<< HEAD
         zio-aws-workspaces/publishSigned zio-aws-xray/publishSigned
-=======
-        zio-aws-workspaces/publishSigned zio-aws-workspacesweb/publishSigned zio-aws-xray/publishSigned
->>>>>>> c1f2222d
       env:
         PGP_PASSPHRASE: ${{ secrets.PGP_PASSPHRASE }}
         PGP_SECRET: ${{ secrets.PGP_SECRET }}
@@ -1264,11 +1040,7 @@
         - ubuntu-latest
         scala:
         - 2.12.15
-<<<<<<< HEAD
-        - 2.13.6
-=======
         - 2.13.7
->>>>>>> c1f2222d
         - 3.1.0
         java:
         - adopt@1.8
@@ -1339,11 +1111,7 @@
         - ubuntu-latest
         scala:
         - 2.12.15
-<<<<<<< HEAD
-        - 2.13.6
-=======
         - 2.13.7
->>>>>>> c1f2222d
         - 3.1.0
         java:
         - adopt@1.8
